import java.util.regex.Matcher
import java.util.regex.Pattern

plugins {
    id "com.android.application"
    id "kotlin-android"
    // The Flutter Gradle Plugin must be applied after the Android and Kotlin Gradle plugins.
    id "dev.flutter.flutter-gradle-plugin"
}

<<<<<<< HEAD
def properties = new Properties()
rootProject.file("local.properties").withInputStream { properties.load(it) }
=======
def localProperties = new Properties()
rootProject.file("local.properties").withInputStream { localProperties.load(it) }
>>>>>>> 6c9efadf

android {
    namespace = "org.equalitie.ouisync"
    compileSdk = 34
    ndkVersion = "27.0.12077973"

    // Fix for:
    //
    // Inconsistent JVM-target compatibility detected for tasks 'compileDebugJavaWithJavac'
    // (1.8) and 'compileDebugKotlin' (17).
    compileOptions {
        sourceCompatibility = JavaVersion.VERSION_17
        targetCompatibility = JavaVersion.VERSION_17
    }

    kotlinOptions {
        jvmTarget = JavaVersion.VERSION_17
    }

    lint {
        checkReleaseBuilds false
        disable 'InvalidPackage'
    }

    // Suffix to append to the application id, name and version. This allows installing multiple
    // versions of the app on the same device (e.g., production and development).
    def appSuffix = System.getenv("APP_SUFFIX") ?: localProperties.getProperty("app.suffix")

    def keystoreProperties = loadKeystorePropertiesFile(System.getenv('STORE_FILE') ?: localProperties['STORE_FILE'])

    defaultConfig {
        def appId = "org.equalitie.ouisync"

        applicationId = appId
        resValue "string", "app_name", "Ouisync"
        // You can update the following values to match your application needs.
        // For more information, see: https://flutter.dev/to/review-gradle-config.
        minSdk = 21
        targetSdk = 35
        versionCode = flutter.versionCode
        versionName = flutter.versionName
        multiDexEnabled = true

        if (appSuffix != null) {
            applicationIdSuffix = ".$appSuffix"
            versionNameSuffix = "-$appSuffix"
            resValue "string", "app_name", "Ouisync $appSuffix"
        }
    }

    signingConfigs {
<<<<<<< HEAD
        production {
            def cfg = loadKeystorePropertiesFile("production")
            keyAlias cfg?.keyAlias
            keyPassword cfg?.keyPassword
            storeFile cfg?.storeFile
            storePassword cfg?.storePassword
        }
        nightly {
            def cfg = loadKeystorePropertiesFile("nightly")
            keyAlias cfg?.keyAlias
            keyPassword cfg?.keyPassword
            storeFile cfg?.storeFile
            storePassword cfg?.storePassword
=======
        release {
            keyAlias keystoreProperties?.keyAlias
            keyPassword keystoreProperties?.keyPassword
            storeFile keystoreProperties?.storeFile
            storePassword keystoreProperties?.storePassword
>>>>>>> 6c9efadf
        }
    }

    flavorDimensions "releaseType"
    productFlavors {
        production {
            dimension "releaseType"
<<<<<<< HEAD
            signingConfig signingConfigs.production
=======
>>>>>>> 6c9efadf
            applicationIdSuffix applicationIdSuffix
        }
        nightly {
            dimension "releaseType"
            applicationIdSuffix appendUnlessNull(".nightly", applicationIdSuffix)
<<<<<<< HEAD
            signingConfig signingConfigs.nightly
=======
>>>>>>> 6c9efadf
        }
        unofficial {
            dimension "releaseType"
            applicationIdSuffix appendUnlessNull(".unofficial", applicationIdSuffix)
<<<<<<< HEAD
            signingConfig signingConfigs.debug
=======
>>>>>>> 6c9efadf
        }
    }

    // Flutter building will exit with an incomprehensive error if the flavor
    // is not specified. So in this function we do our own check if the
    // --flavor parameter was used and tell the user that it needs to be set if
    // it's not.
    checkFlavorParameter(getCurrentFlavor(), productFlavors)

    buildTypes {
        release {
<<<<<<< HEAD
=======
            if (keystoreProperties != null) {
                signingConfig signingConfigs.release
            } else {
                signingConfig signingConfigs.debug
            }
>>>>>>> 6c9efadf
        }

        debug {
            android.packagingOptions.doNotStrip "**.so"
        }
    }
}

flutter {
   source = "../.."
}

// Generate images in `android/src/main/res/mipmap-*/` based on those in `assets/
task generateResourceImages() {
    def images = [
        "ic_launcher.png": [
            "hdpi": "72x72",
            "mdpi": "48x48",
            "xhdpi": "96x96",
            "xxhdpi": "144x144",
            "xxxhdpi": "192x192",
        ],
        "ic_launcher_background.png": [
            "hdpi": "162x162",
            "mdpi": "108x108",
            "xhdpi": "216x216",
            "xxhdpi": "324x324",
            "xxxhdpi": "432x432",
        ],
        "ic_launcher_foreground.png": [
            "hdpi": "162x162",
            "mdpi": "108x108",
            "xhdpi": "216x216",
            "xxhdpi": "324x324",
            "xxxhdpi": "432x432",
        ],
        "ic_launcher_round.png": [
            "hdpi": "72x72",
            "mdpi": "48x48",
            "xhdpi": "96x96",
            "xxhdpi": "144x144",
            "xxxhdpi": "192x192",
        ],
    ]

    def imagemagick

    def Os = org.apache.tools.ant.taskdefs.condition.Os

    if (Os.isFamily(Os.FAMILY_WINDOWS)) {
        imagemagick = 'magick'
    } else {
        imagemagick = 'convert'
    }

    images.each { file, resolutions ->
        resolutions.each { resName, dimensions ->
            exec {
                // TODO: With these `{in,out}put.file` lines I'd like gradle to not re-generate the output files
                // if input files did not change, but changing the paths don't result in an error, so I'm not sure
                // the lines do anything useful.
                inputs.file "../../assets/$file"
                outputs.file "src/main/res/mipmap-$resName/$file"
                // PWD is `ouisync-app/android/app/`
                commandLine imagemagick, "../../assets/$file", "-resize", dimensions, "src/main/res/mipmap-$resName/$file"
            }
        }
    }
}

gradle.projectsEvaluated {
    preBuild.dependsOn('generateResourceImages')
}

class SigningConfig {
    String keyAlias
    String keyPassword
    File storeFile
    String storePassword
}

<<<<<<< HEAD
def loadKeystorePropertiesFile(String flavor) {
    def keystoreProperties = new Properties()
    def keystoreFilePath = "../secrets/${flavor}/android/key.properties"
    def keystorePropertiesFile = rootProject.file(keystoreFilePath)
    if (!keystorePropertiesFile.exists()) {
        return null
    }
    keystorePropertiesFile.withInputStream { keystoreProperties.load(it) }

    def config = new SigningConfig(
        keyAlias: keystoreProperties['keyAlias'],
        keyPassword: keystoreProperties['keyPassword'],
        storeFile: file(keystoreProperties['storeFile']),
        storePassword: keystoreProperties['storePassword']
=======
def loadKeystorePropertiesFile(String keystorePropertiesPath) {
    if (keystorePropertiesPath == null) {
        return null;
    }
    def properties = new Properties()

    def proFile = rootProject.file(keystorePropertiesPath)

    if (!proFile.exists()) {
        return null
    }

    proFile.withInputStream { properties.load(it) }

    def config = new SigningConfig(
        keyAlias: properties['keyAlias'],
        keyPassword: properties['keyPassword'],
        storeFile: file(properties['storeFile']),
        storePassword: properties['storePassword']
>>>>>>> 6c9efadf
    )

    return config
}

// Check if the user provided the `--flavor=` argument.
def checkFlavorParameter(String currentFlavor, availableFlavors) {
    def availableFlavorNames = availableFlavors.collect { it.name }

    if (currentFlavor == null) {
        if (availableFlavors.empty) {
            return
        }
        throw new GradleException("Missing '--flavor=${availableFlavorNames}' argument.")
    }

    if (!availableFlavorNames.contains(currentFlavor)) {
        throw new GradleException("Unrecognized flavor '${currentFlavor}'. Use one from ${availableFlavorNames}.")
    }
}

// Return the current flavor or null.
def getCurrentFlavor() {
    String taskRequests = gradle.startParameter.taskRequests.toString()

    Pattern pattern = Pattern.compile("(assemble|bundle)(\\w+)(Release|Debug)")
    Matcher matcher = pattern.matcher(taskRequests)

    if (matcher.find()) {
        return matcher.group(2).toLowerCase()
    } else {
        return null
    }
}

def appendUnlessNull(String s1, String s2) {
    if (s2 == null) {
        return s1
    }
    return s1 + s2
}<|MERGE_RESOLUTION|>--- conflicted
+++ resolved
@@ -8,13 +8,8 @@
     id "dev.flutter.flutter-gradle-plugin"
 }
 
-<<<<<<< HEAD
-def properties = new Properties()
-rootProject.file("local.properties").withInputStream { properties.load(it) }
-=======
 def localProperties = new Properties()
 rootProject.file("local.properties").withInputStream { localProperties.load(it) }
->>>>>>> 6c9efadf
 
 android {
     namespace = "org.equalitie.ouisync"
@@ -66,27 +61,11 @@
     }
 
     signingConfigs {
-<<<<<<< HEAD
-        production {
-            def cfg = loadKeystorePropertiesFile("production")
-            keyAlias cfg?.keyAlias
-            keyPassword cfg?.keyPassword
-            storeFile cfg?.storeFile
-            storePassword cfg?.storePassword
-        }
-        nightly {
-            def cfg = loadKeystorePropertiesFile("nightly")
-            keyAlias cfg?.keyAlias
-            keyPassword cfg?.keyPassword
-            storeFile cfg?.storeFile
-            storePassword cfg?.storePassword
-=======
         release {
             keyAlias keystoreProperties?.keyAlias
             keyPassword keystoreProperties?.keyPassword
             storeFile keystoreProperties?.storeFile
             storePassword keystoreProperties?.storePassword
->>>>>>> 6c9efadf
         }
     }
 
@@ -94,27 +73,15 @@
     productFlavors {
         production {
             dimension "releaseType"
-<<<<<<< HEAD
-            signingConfig signingConfigs.production
-=======
->>>>>>> 6c9efadf
             applicationIdSuffix applicationIdSuffix
         }
         nightly {
             dimension "releaseType"
             applicationIdSuffix appendUnlessNull(".nightly", applicationIdSuffix)
-<<<<<<< HEAD
-            signingConfig signingConfigs.nightly
-=======
->>>>>>> 6c9efadf
         }
         unofficial {
             dimension "releaseType"
             applicationIdSuffix appendUnlessNull(".unofficial", applicationIdSuffix)
-<<<<<<< HEAD
-            signingConfig signingConfigs.debug
-=======
->>>>>>> 6c9efadf
         }
     }
 
@@ -126,14 +93,11 @@
 
     buildTypes {
         release {
-<<<<<<< HEAD
-=======
             if (keystoreProperties != null) {
                 signingConfig signingConfigs.release
             } else {
                 signingConfig signingConfigs.debug
             }
->>>>>>> 6c9efadf
         }
 
         debug {
@@ -215,22 +179,6 @@
     String storePassword
 }
 
-<<<<<<< HEAD
-def loadKeystorePropertiesFile(String flavor) {
-    def keystoreProperties = new Properties()
-    def keystoreFilePath = "../secrets/${flavor}/android/key.properties"
-    def keystorePropertiesFile = rootProject.file(keystoreFilePath)
-    if (!keystorePropertiesFile.exists()) {
-        return null
-    }
-    keystorePropertiesFile.withInputStream { keystoreProperties.load(it) }
-
-    def config = new SigningConfig(
-        keyAlias: keystoreProperties['keyAlias'],
-        keyPassword: keystoreProperties['keyPassword'],
-        storeFile: file(keystoreProperties['storeFile']),
-        storePassword: keystoreProperties['storePassword']
-=======
 def loadKeystorePropertiesFile(String keystorePropertiesPath) {
     if (keystorePropertiesPath == null) {
         return null;
@@ -250,7 +198,6 @@
         keyPassword: properties['keyPassword'],
         storeFile: file(properties['storeFile']),
         storePassword: properties['storePassword']
->>>>>>> 6c9efadf
     )
 
     return config
