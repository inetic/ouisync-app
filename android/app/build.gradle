--- conflicted
+++ resolved
@@ -42,9 +42,6 @@
         targetSdkVersion 30
         versionCode flutterVersionCode.toInteger()
         versionName flutterVersionName
-        ndk{
-            abiFilters "armeabi-v7a", "x86", "x86_64"
-        }
     }
 
     buildTypes {
@@ -57,8 +54,6 @@
     externalNativeBuild {
         cmake {
             path "../../CMakeLists.txt"
-<<<<<<< HEAD
-=======
             // Note: Android SDK comes with its own cmake but its version is too low
             // to build ouisync. Thus install a recent cmake on your system and use that.
             // To do so modify cmake.dir in your android/local.properties file as
@@ -69,7 +64,6 @@
             // Also, when doing so, make sure you don't include the `bin` part of the
             // path. I.e. if the path to cmake is '/X/Y/Z/bin/cmake', the use
             // cmake.dir="/X/Y/Z"
->>>>>>> 7e3e7cfa
         }
     }
 }
