//
// Created by Jorge Pabon on 12/20/20.
//

#include "localRepository.h"
#include "CallbackManager.h"
#include "string"
#include "vector"
#include "repository.h"
#include "network.h"
#include "shortcuts.h"
#include "options.h"
#include "path.h"

#include "androidlog.h"
#define  LOG_TAG "LOCAL_REPOSITORY"

#include <boost/asio.hpp>
#include <boost/filesystem.hpp>
#include <boost/format.hpp>

#include <iostream>
#include <iterator>
#include <cstdarg>

using namespace std;
using namespace ouisync;

struct Repo {
    net::io_context _ioc;
    net::executor_work_guard<net::io_context::executor_type> _work_guard;
    Repository _ouisync_repo;
    thread _thread;

    Repo(Options options) :
        _work_guard(_ioc.get_executor()),
        _ouisync_repo(_ioc.get_executor(), options)
    {
        _thread = thread([=] { _ioc.run(); });
        _thread.detach();
    }

};

map<string, unique_ptr<Repo>> g_repos;

void initializeOuisyncRepository(const char* repo_dir)
{
    ALOG(LOG_TAG, "Initializing OuiSync repository...\nRepository path: %s", repo_dir);

    vector<const char*> args = { "./ouisync", "--basedir", repo_dir };

    Options options;

    try {
        options.parse(args.size(), (char**) args.data());

        if (options.help) {
            options.write_help(cout);

            ALOG(LOG_TAG, "options help at %s:%s:%d", __FILE__,__FUNCTION__, __LINE__);
            return;
        }
    }
    catch (const std::exception& e) {
        ALOG(LOG_TAG, "Failed to parse options:\n%s at %s:%s:%d", e.what(), __FILE__,__FUNCTION__, __LINE__);
        
        if (options.help) {
            std::stringstream ss;
            options.write_help(ss);
            
            ALOG(LOG_TAG, ss.str().c_str(), "");
            return;
        }
    }

<<<<<<< HEAD
    fs::create_directories(options.branchdir);
    fs::create_directories(options.objectdir);
    fs::create_directories(options.remotes);
    fs::create_directories(options.snapshotdir);
    
    ALOG(LOG_TAG, "Directories created", "");
    
=======
>>>>>>> 38db96cd
    bool inserted = g_repos.insert({repo_dir, make_unique<Repo>(move(options))}).second;
    
    if (!inserted)
    {
        ALOG(LOG_TAG, "Failed to initialize the repo because repository %s has been already initialized\n", repo_dir);
        return;
    }

    ALOG(LOG_TAG, "__ok__ OuiSync repository initialized at %s", repo_dir);
}

void readDir(Dart_Port callbackPort, const char* repo_dir, const char* c_directory_to_read) 
{
    ALOG(LOG_TAG, "Reading directory %s in repo %s", c_directory_to_read, repo_dir);

    auto repo_i = g_repos.find(repo_dir);

    if (repo_i == g_repos.end()) {
        string return_no_such_repo = str(boost::format("No such repo %s has been initialized") % repo_dir);

        ALOG(LOG_TAG, return_no_such_repo.c_str(), "");
        callbackToDartStr(callbackPort, return_no_such_repo);

        return;
    }

    auto& repo = *repo_i->second;
    fs::path directory_to_read = c_directory_to_read;

    net::post(repo._ioc, [
        callbackPort,
        &repo,
        directory_to_read = move(directory_to_read)
    ] {
        co_spawn(repo._ioc, [
            callbackPort,
            &repo,
            directory_to_read = move(directory_to_read)
        ] () -> net::awaitable<void> {
            vector<string> files;
            try {
                files = co_await repo._ouisync_repo.readdir(path_range(directory_to_read));
                callbackToDartStrArray(callbackPort, files);
            } catch (const exception& e) {
                string return_exception_reddir = str(
                    boost::format(
                        "There was an exception while reading the directory %s contents: %s at %s:%s:%d"
                    ) % directory_to_read % e.what() % __FILE__ % __FUNCTION__ % __LINE__
                );

                ALOG(LOG_TAG, return_exception_reddir.c_str(), "");

                files.push_back("__error__");
                files.push_back(return_exception_reddir);
                callbackToDartStrArray(callbackPort, files);
            }
        }, net::detached);
    });
}<|MERGE_RESOLUTION|>--- conflicted
+++ resolved
@@ -74,16 +74,6 @@
         }
     }
 
-<<<<<<< HEAD
-    fs::create_directories(options.branchdir);
-    fs::create_directories(options.objectdir);
-    fs::create_directories(options.remotes);
-    fs::create_directories(options.snapshotdir);
-    
-    ALOG(LOG_TAG, "Directories created", "");
-    
-=======
->>>>>>> 38db96cd
     bool inserted = g_repos.insert({repo_dir, make_unique<Repo>(move(options))}).second;
     
     if (!inserted)
