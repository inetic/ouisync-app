PODS:
  - biometric_storage (0.0.1):
    - Flutter
  - connectivity_plus (0.0.1):
    - Flutter
    - ReachabilitySwift
  - cryptography_flutter (0.2.0):
    - Flutter
  - device_info_plus (0.0.1):
    - Flutter
  - DKImagePickerController/Core (4.3.4):
    - DKImagePickerController/ImageDataManager
    - DKImagePickerController/Resource
  - DKImagePickerController/ImageDataManager (4.3.4)
  - DKImagePickerController/PhotoGallery (4.3.4):
    - DKImagePickerController/Core
    - DKPhotoGallery
  - DKImagePickerController/Resource (4.3.4)
  - DKPhotoGallery (0.0.17):
    - DKPhotoGallery/Core (= 0.0.17)
    - DKPhotoGallery/Model (= 0.0.17)
    - DKPhotoGallery/Preview (= 0.0.17)
    - DKPhotoGallery/Resource (= 0.0.17)
    - SDWebImage
    - SwiftyGif
  - DKPhotoGallery/Core (0.0.17):
    - DKPhotoGallery/Model
    - DKPhotoGallery/Preview
    - SDWebImage
    - SwiftyGif
  - DKPhotoGallery/Model (0.0.17):
    - SDWebImage
    - SwiftyGif
  - DKPhotoGallery/Preview (0.0.17):
    - DKPhotoGallery/Model
    - DKPhotoGallery/Resource
    - SDWebImage
    - SwiftyGif
  - DKPhotoGallery/Resource (0.0.17):
    - SDWebImage
    - SwiftyGif
  - file_picker (0.0.1):
    - DKImagePickerController/PhotoGallery
    - Flutter
  - Flutter (1.0.0)
  - flutter_email_sender (0.0.1):
    - Flutter
  - flutter_file_dialog (0.0.1):
    - Flutter
  - flutter_keyboard_visibility (0.0.1):
    - Flutter
  - flutter_secure_storage (6.0.0):
    - Flutter
  - GoogleDataTransport (9.3.0):
    - GoogleUtilities/Environment (~> 7.7)
    - nanopb (< 2.30910.0, >= 2.30908.0)
    - PromisesObjC (< 3.0, >= 1.2)
  - GoogleMLKit/BarcodeScanning (4.0.0):
    - GoogleMLKit/MLKitCore
    - MLKitBarcodeScanning (~> 3.0.0)
  - GoogleMLKit/MLKitCore (4.0.0):
    - MLKitCommon (~> 9.0.0)
  - GoogleToolboxForMac/DebugUtils (2.3.2):
    - GoogleToolboxForMac/Defines (= 2.3.2)
  - GoogleToolboxForMac/Defines (2.3.2)
  - GoogleToolboxForMac/Logger (2.3.2):
    - GoogleToolboxForMac/Defines (= 2.3.2)
  - "GoogleToolboxForMac/NSData+zlib (2.3.2)":
    - GoogleToolboxForMac/Defines (= 2.3.2)
  - "GoogleToolboxForMac/NSDictionary+URLArguments (2.3.2)":
    - GoogleToolboxForMac/DebugUtils (= 2.3.2)
    - GoogleToolboxForMac/Defines (= 2.3.2)
    - "GoogleToolboxForMac/NSString+URLArguments (= 2.3.2)"
  - "GoogleToolboxForMac/NSString+URLArguments (2.3.2)"
  - GoogleUtilities/Environment (7.12.0):
    - PromisesObjC (< 3.0, >= 1.2)
  - GoogleUtilities/Logger (7.12.0):
    - GoogleUtilities/Environment
  - GoogleUtilities/UserDefaults (7.12.0):
    - GoogleUtilities/Logger
  - GoogleUtilitiesComponents (1.1.0):
    - GoogleUtilities/Logger
  - GTMSessionFetcher/Core (2.3.0)
  - local_auth_ios (0.0.1):
    - Flutter
  - MLImage (1.0.0-beta4)
  - MLKitBarcodeScanning (3.0.0):
    - MLKitCommon (~> 9.0)
    - MLKitVision (~> 5.0)
  - MLKitCommon (9.0.0):
    - GoogleDataTransport (~> 9.0)
    - GoogleToolboxForMac/Logger (~> 2.1)
    - "GoogleToolboxForMac/NSData+zlib (~> 2.1)"
    - "GoogleToolboxForMac/NSDictionary+URLArguments (~> 2.1)"
    - GoogleUtilities/UserDefaults (~> 7.0)
    - GoogleUtilitiesComponents (~> 1.0)
    - GTMSessionFetcher/Core (< 3.0, >= 1.1)
  - MLKitVision (5.0.0):
    - GoogleToolboxForMac/Logger (~> 2.1)
    - "GoogleToolboxForMac/NSData+zlib (~> 2.1)"
    - GTMSessionFetcher/Core (< 3.0, >= 1.1)
    - MLImage (= 1.0.0-beta4)
    - MLKitCommon (~> 9.0)
  - mobile_scanner (3.5.6):
    - Flutter
    - GoogleMLKit/BarcodeScanning (~> 4.0.0)
  - move_to_background (0.0.1):
    - Flutter
  - nanopb (2.30909.1):
    - nanopb/decode (= 2.30909.1)
    - nanopb/encode (= 2.30909.1)
  - nanopb/decode (2.30909.1)
  - nanopb/encode (2.30909.1)
  - network_info_plus (0.0.1):
    - Flutter
  - ouisync_plugin (0.0.1):
    - Flutter
  - package_info_plus (0.4.5):
    - Flutter
  - path_provider_foundation (0.0.1):
    - Flutter
    - FlutterMacOS
  - permission_handler_apple (9.3.0):
    - Flutter
<<<<<<< HEAD
  - PromisesObjC (2.4.0)
=======
  - PromisesObjC (2.3.1)
  - Protobuf (3.25.1)
>>>>>>> 6d13677a
  - ReachabilitySwift (5.0.0)
  - receive_sharing_intent (1.6.7):
    - Flutter
<<<<<<< HEAD
  - SDWebImage (5.19.0):
    - SDWebImage/Core (= 5.19.0)
  - SDWebImage/Core (5.19.0)
  - Sentry/HybridSDK (8.20.0):
    - SentryPrivate (= 8.20.0)
  - sentry_flutter (0.0.1):
    - Flutter
    - FlutterMacOS
    - Sentry/HybridSDK (= 8.20.0)
  - SentryPrivate (8.20.0)
=======
  - SDWebImage (5.18.9):
    - SDWebImage/Core (= 5.18.9)
  - SDWebImage/Core (5.18.9)
  - Sentry/HybridSDK (8.15.2):
    - SentryPrivate (= 8.15.2)
  - sentry_flutter (0.0.1):
    - Flutter
    - FlutterMacOS
    - Sentry/HybridSDK (= 8.15.2)
  - SentryPrivate (8.15.2)
>>>>>>> 6d13677a
  - share_plus (0.0.1):
    - Flutter
  - shared_preferences_foundation (0.0.1):
    - Flutter
    - FlutterMacOS
  - SwiftyGif (5.4.4)
  - url_launcher_ios (0.0.1):
    - Flutter
  - webview_flutter_wkwebview (0.0.1):
    - Flutter

DEPENDENCIES:
  - biometric_storage (from `.symlinks/plugins/biometric_storage/ios`)
  - connectivity_plus (from `.symlinks/plugins/connectivity_plus/ios`)
  - cryptography_flutter (from `.symlinks/plugins/cryptography_flutter/ios`)
  - device_info_plus (from `.symlinks/plugins/device_info_plus/ios`)
  - file_picker (from `.symlinks/plugins/file_picker/ios`)
  - Flutter (from `Flutter`)
  - flutter_email_sender (from `.symlinks/plugins/flutter_email_sender/ios`)
  - flutter_file_dialog (from `.symlinks/plugins/flutter_file_dialog/ios`)
  - flutter_keyboard_visibility (from `.symlinks/plugins/flutter_keyboard_visibility/ios`)
  - flutter_secure_storage (from `.symlinks/plugins/flutter_secure_storage/ios`)
  - local_auth_ios (from `.symlinks/plugins/local_auth_ios/ios`)
  - mobile_scanner (from `.symlinks/plugins/mobile_scanner/ios`)
  - move_to_background (from `.symlinks/plugins/move_to_background/ios`)
  - network_info_plus (from `.symlinks/plugins/network_info_plus/ios`)
  - ouisync_plugin (from `.symlinks/plugins/ouisync_plugin/ios`)
  - package_info_plus (from `.symlinks/plugins/package_info_plus/ios`)
  - path_provider_foundation (from `.symlinks/plugins/path_provider_foundation/darwin`)
  - permission_handler_apple (from `.symlinks/plugins/permission_handler_apple/ios`)
  - receive_sharing_intent (from `.symlinks/plugins/receive_sharing_intent/ios`)
  - sentry_flutter (from `.symlinks/plugins/sentry_flutter/ios`)
  - share_plus (from `.symlinks/plugins/share_plus/ios`)
  - shared_preferences_foundation (from `.symlinks/plugins/shared_preferences_foundation/darwin`)
  - url_launcher_ios (from `.symlinks/plugins/url_launcher_ios/ios`)
  - webview_flutter_wkwebview (from `.symlinks/plugins/webview_flutter_wkwebview/ios`)

SPEC REPOS:
  trunk:
    - DKImagePickerController
    - DKPhotoGallery
    - GoogleDataTransport
    - GoogleMLKit
    - GoogleToolboxForMac
    - GoogleUtilities
    - GoogleUtilitiesComponents
    - GTMSessionFetcher
    - MLImage
    - MLKitBarcodeScanning
    - MLKitCommon
    - MLKitVision
    - nanopb
    - PromisesObjC
    - ReachabilitySwift
    - SDWebImage
    - Sentry
    - SentryPrivate
    - SwiftyGif

EXTERNAL SOURCES:
  biometric_storage:
    :path: ".symlinks/plugins/biometric_storage/ios"
  connectivity_plus:
    :path: ".symlinks/plugins/connectivity_plus/ios"
  cryptography_flutter:
    :path: ".symlinks/plugins/cryptography_flutter/ios"
  device_info_plus:
    :path: ".symlinks/plugins/device_info_plus/ios"
  file_picker:
    :path: ".symlinks/plugins/file_picker/ios"
  Flutter:
    :path: Flutter
  flutter_email_sender:
    :path: ".symlinks/plugins/flutter_email_sender/ios"
  flutter_file_dialog:
    :path: ".symlinks/plugins/flutter_file_dialog/ios"
  flutter_keyboard_visibility:
    :path: ".symlinks/plugins/flutter_keyboard_visibility/ios"
  flutter_secure_storage:
    :path: ".symlinks/plugins/flutter_secure_storage/ios"
  local_auth_ios:
    :path: ".symlinks/plugins/local_auth_ios/ios"
  mobile_scanner:
    :path: ".symlinks/plugins/mobile_scanner/ios"
  move_to_background:
    :path: ".symlinks/plugins/move_to_background/ios"
  network_info_plus:
    :path: ".symlinks/plugins/network_info_plus/ios"
  ouisync_plugin:
    :path: ".symlinks/plugins/ouisync_plugin/ios"
  package_info_plus:
    :path: ".symlinks/plugins/package_info_plus/ios"
  path_provider_foundation:
    :path: ".symlinks/plugins/path_provider_foundation/darwin"
  permission_handler_apple:
    :path: ".symlinks/plugins/permission_handler_apple/ios"
  receive_sharing_intent:
    :path: ".symlinks/plugins/receive_sharing_intent/ios"
  sentry_flutter:
    :path: ".symlinks/plugins/sentry_flutter/ios"
  share_plus:
    :path: ".symlinks/plugins/share_plus/ios"
  shared_preferences_foundation:
    :path: ".symlinks/plugins/shared_preferences_foundation/darwin"
  url_launcher_ios:
    :path: ".symlinks/plugins/url_launcher_ios/ios"
  webview_flutter_wkwebview:
    :path: ".symlinks/plugins/webview_flutter_wkwebview/ios"

SPEC CHECKSUMS:
  biometric_storage: 1400f1382af3a4cc2bf05340e13c3d8de873ceb9
  connectivity_plus: bf0076dd84a130856aa636df1c71ccaff908fa1d
  cryptography_flutter: 381bdacc984abcfbe3ca45ef7c76566ff061614c
  device_info_plus: c6fb39579d0f423935b0c9ce7ee2f44b71b9fce6
  DKImagePickerController: b512c28220a2b8ac7419f21c491fc8534b7601ac
  DKPhotoGallery: fdfad5125a9fdda9cc57df834d49df790dbb4179
  file_picker: 15fd9539e4eb735dc54bae8c0534a7a9511a03de
  Flutter: f04841e97a9d0b0a8025694d0796dd46242b2854
  flutter_email_sender: 02d7443217d8c41483223627972bfdc09f74276b
  flutter_file_dialog: 4c014a45b105709a27391e266c277d7e588e9299
  flutter_keyboard_visibility: 0339d06371254c3eb25eeb90ba8d17dca8f9c069
  flutter_secure_storage: 23fc622d89d073675f2eaa109381aefbcf5a49be
  GoogleDataTransport: 57c22343ab29bc686febbf7cbb13bad167c2d8fe
<<<<<<< HEAD
  GoogleMLKit: 2bd0dc6253c4d4f227aad460f69215a504b2980e
=======
  GoogleMLKit: 0017a6a8372e1a182139b9def4d89be5d87ca5a7
>>>>>>> 6d13677a
  GoogleToolboxForMac: 8bef7c7c5cf7291c687cf5354f39f9db6399ad34
  GoogleUtilities: 0759d1a57ebb953965c2dfe0ba4c82e95ccc2e34
  GoogleUtilitiesComponents: 679b2c881db3b615a2777504623df6122dd20afe
  GTMSessionFetcher: 3a63d75eecd6aa32c2fc79f578064e1214dfdec2
  local_auth_ios: 1ba1475238daa33a6ffa2a29242558437be435ac
  MLImage: 7bb7c4264164ade9bf64f679b40fb29c8f33ee9b
  MLKitBarcodeScanning: 04e264482c5f3810cb89ebc134ef6b61e67db505
  MLKitCommon: c1b791c3e667091918d91bda4bba69a91011e390
  MLKitVision: 8baa5f46ee3352614169b85250574fde38c36f49
  mobile_scanner: 38dcd8a49d7d485f632b7de65e4900010187aef2
  move_to_background: 39a5b79b26d577b0372cbe8a8c55e7aa9fcd3a2d
  nanopb: d4d75c12cd1316f4a64e3c6963f879ecd4b5e0d5
  network_info_plus: 6d0c3eb8367b8164fa3fb0c19875e3f59d49697f
  ouisync_plugin: 62b9c297dd5936ed592166786517e6990d93d6dc
  package_info_plus: 115f4ad11e0698c8c1c5d8a689390df880f47e85
<<<<<<< HEAD
  path_provider_foundation: 3784922295ac71e43754bd15e0653ccfd36a147c
  permission_handler_apple: 036b856153a2b1f61f21030ff725f3e6fece2b78
  PromisesObjC: f5707f49cb48b9636751c5b2e7d227e43fba9f47
  ReachabilitySwift: 985039c6f7b23a1da463388634119492ff86c825
  receive_sharing_intent: 9ca20ae908f83c36ddaaaa8c9bd30ce4700495e8
  SDWebImage: 981fd7e860af070920f249fd092420006014c3eb
  Sentry: a8d7b373b9f9868442b02a0c425192f693103cbf
  sentry_flutter: 03e7660857a8cdb236e71456a7e8447b65c8a788
  SentryPrivate: 006b24af16828441f70e2ab6adf241bd0a8ad130
=======
  path_provider_foundation: 29f094ae23ebbca9d3d0cec13889cd9060c0e943
  permission_handler_apple: e76247795d700c14ea09e3a2d8855d41ee80a2e6
  PromisesObjC: c50d2056b5253dadbd6c2bea79b0674bd5a52fa4
  Protobuf: d94761c33f1239c0a43a0817ca1a5f7f7c900241
  ReachabilitySwift: 985039c6f7b23a1da463388634119492ff86c825
  receive_sharing_intent: c0d87310754e74c0f9542947e7cbdf3a0335a3b1
  SDWebImage: 5e9b5f18ce88146692b1a5c174858948c84ff237
  Sentry: 6f5742b4c47c17c9adcf265f6f328cf4a0ed1923
  sentry_flutter: 2c309a1d4b45e59d02cfa15795705687f1e2081b
  SentryPrivate: b2f7996f37781080f04a946eb4e377ff63c64195
>>>>>>> 6d13677a
  share_plus: c3fef564749587fc939ef86ffb283ceac0baf9f5
  shared_preferences_foundation: b4c3b4cddf1c21f02770737f147a3f5da9d39695
  SwiftyGif: 93a1cc87bf3a51916001cf8f3d63835fb64c819f
<<<<<<< HEAD
  url_launcher_ios: bbd758c6e7f9fd7b5b1d4cde34d2b95fcce5e812
  webview_flutter_wkwebview: 4f3e50f7273d31e5500066ed267e3ae4309c5ae4
=======
  url_launcher_ios: bf5ce03e0e2088bad9cc378ea97fa0ed5b49673b
  webview_flutter_wkwebview: 2e2d318f21a5e036e2c3f26171342e95908bd60a
>>>>>>> 6d13677a

PODFILE CHECKSUM: 2686cf521e074d66d81a26d5e8297a0a60fc1763

COCOAPODS: 1.15.2<|MERGE_RESOLUTION|>--- conflicted
+++ resolved
@@ -4,6 +4,8 @@
   - connectivity_plus (0.0.1):
     - Flutter
     - ReachabilitySwift
+  - cryptography_flutter (0.2.0):
+    - Flutter
   - cryptography_flutter (0.2.0):
     - Flutter
   - device_info_plus (0.0.1):
@@ -51,6 +53,7 @@
     - Flutter
   - flutter_secure_storage (6.0.0):
     - Flutter
+  - GoogleDataTransport (9.3.0):
   - GoogleDataTransport (9.3.0):
     - GoogleUtilities/Environment (~> 7.7)
     - nanopb (< 2.30910.0, >= 2.30908.0)
@@ -73,9 +76,12 @@
     - "GoogleToolboxForMac/NSString+URLArguments (= 2.3.2)"
   - "GoogleToolboxForMac/NSString+URLArguments (2.3.2)"
   - GoogleUtilities/Environment (7.12.0):
+  - GoogleUtilities/Environment (7.12.0):
     - PromisesObjC (< 3.0, >= 1.2)
   - GoogleUtilities/Logger (7.12.0):
+  - GoogleUtilities/Logger (7.12.0):
     - GoogleUtilities/Environment
+  - GoogleUtilities/UserDefaults (7.12.0):
   - GoogleUtilities/UserDefaults (7.12.0):
     - GoogleUtilities/Logger
   - GoogleUtilitiesComponents (1.1.0):
@@ -122,16 +128,10 @@
     - FlutterMacOS
   - permission_handler_apple (9.3.0):
     - Flutter
-<<<<<<< HEAD
   - PromisesObjC (2.4.0)
-=======
-  - PromisesObjC (2.3.1)
-  - Protobuf (3.25.1)
->>>>>>> 6d13677a
   - ReachabilitySwift (5.0.0)
   - receive_sharing_intent (1.6.7):
     - Flutter
-<<<<<<< HEAD
   - SDWebImage (5.19.0):
     - SDWebImage/Core (= 5.19.0)
   - SDWebImage/Core (5.19.0)
@@ -142,18 +142,6 @@
     - FlutterMacOS
     - Sentry/HybridSDK (= 8.20.0)
   - SentryPrivate (8.20.0)
-=======
-  - SDWebImage (5.18.9):
-    - SDWebImage/Core (= 5.18.9)
-  - SDWebImage/Core (5.18.9)
-  - Sentry/HybridSDK (8.15.2):
-    - SentryPrivate (= 8.15.2)
-  - sentry_flutter (0.0.1):
-    - Flutter
-    - FlutterMacOS
-    - Sentry/HybridSDK (= 8.15.2)
-  - SentryPrivate (8.15.2)
->>>>>>> 6d13677a
   - share_plus (0.0.1):
     - Flutter
   - shared_preferences_foundation (0.0.1):
@@ -168,6 +156,7 @@
 DEPENDENCIES:
   - biometric_storage (from `.symlinks/plugins/biometric_storage/ios`)
   - connectivity_plus (from `.symlinks/plugins/connectivity_plus/ios`)
+  - cryptography_flutter (from `.symlinks/plugins/cryptography_flutter/ios`)
   - cryptography_flutter (from `.symlinks/plugins/cryptography_flutter/ios`)
   - device_info_plus (from `.symlinks/plugins/device_info_plus/ios`)
   - file_picker (from `.symlinks/plugins/file_picker/ios`)
@@ -218,6 +207,8 @@
     :path: ".symlinks/plugins/biometric_storage/ios"
   connectivity_plus:
     :path: ".symlinks/plugins/connectivity_plus/ios"
+  cryptography_flutter:
+    :path: ".symlinks/plugins/cryptography_flutter/ios"
   cryptography_flutter:
     :path: ".symlinks/plugins/cryptography_flutter/ios"
   device_info_plus:
@@ -267,9 +258,11 @@
   biometric_storage: 1400f1382af3a4cc2bf05340e13c3d8de873ceb9
   connectivity_plus: bf0076dd84a130856aa636df1c71ccaff908fa1d
   cryptography_flutter: 381bdacc984abcfbe3ca45ef7c76566ff061614c
+  cryptography_flutter: 381bdacc984abcfbe3ca45ef7c76566ff061614c
   device_info_plus: c6fb39579d0f423935b0c9ce7ee2f44b71b9fce6
   DKImagePickerController: b512c28220a2b8ac7419f21c491fc8534b7601ac
   DKPhotoGallery: fdfad5125a9fdda9cc57df834d49df790dbb4179
+  file_picker: 15fd9539e4eb735dc54bae8c0534a7a9511a03de
   file_picker: 15fd9539e4eb735dc54bae8c0534a7a9511a03de
   Flutter: f04841e97a9d0b0a8025694d0796dd46242b2854
   flutter_email_sender: 02d7443217d8c41483223627972bfdc09f74276b
@@ -277,12 +270,9 @@
   flutter_keyboard_visibility: 0339d06371254c3eb25eeb90ba8d17dca8f9c069
   flutter_secure_storage: 23fc622d89d073675f2eaa109381aefbcf5a49be
   GoogleDataTransport: 57c22343ab29bc686febbf7cbb13bad167c2d8fe
-<<<<<<< HEAD
   GoogleMLKit: 2bd0dc6253c4d4f227aad460f69215a504b2980e
-=======
-  GoogleMLKit: 0017a6a8372e1a182139b9def4d89be5d87ca5a7
->>>>>>> 6d13677a
   GoogleToolboxForMac: 8bef7c7c5cf7291c687cf5354f39f9db6399ad34
+  GoogleUtilities: 0759d1a57ebb953965c2dfe0ba4c82e95ccc2e34
   GoogleUtilities: 0759d1a57ebb953965c2dfe0ba4c82e95ccc2e34
   GoogleUtilitiesComponents: 679b2c881db3b615a2777504623df6122dd20afe
   GTMSessionFetcher: 3a63d75eecd6aa32c2fc79f578064e1214dfdec2
@@ -297,7 +287,6 @@
   network_info_plus: 6d0c3eb8367b8164fa3fb0c19875e3f59d49697f
   ouisync_plugin: 62b9c297dd5936ed592166786517e6990d93d6dc
   package_info_plus: 115f4ad11e0698c8c1c5d8a689390df880f47e85
-<<<<<<< HEAD
   path_provider_foundation: 3784922295ac71e43754bd15e0653ccfd36a147c
   permission_handler_apple: 036b856153a2b1f61f21030ff725f3e6fece2b78
   PromisesObjC: f5707f49cb48b9636751c5b2e7d227e43fba9f47
@@ -307,28 +296,11 @@
   Sentry: a8d7b373b9f9868442b02a0c425192f693103cbf
   sentry_flutter: 03e7660857a8cdb236e71456a7e8447b65c8a788
   SentryPrivate: 006b24af16828441f70e2ab6adf241bd0a8ad130
-=======
-  path_provider_foundation: 29f094ae23ebbca9d3d0cec13889cd9060c0e943
-  permission_handler_apple: e76247795d700c14ea09e3a2d8855d41ee80a2e6
-  PromisesObjC: c50d2056b5253dadbd6c2bea79b0674bd5a52fa4
-  Protobuf: d94761c33f1239c0a43a0817ca1a5f7f7c900241
-  ReachabilitySwift: 985039c6f7b23a1da463388634119492ff86c825
-  receive_sharing_intent: c0d87310754e74c0f9542947e7cbdf3a0335a3b1
-  SDWebImage: 5e9b5f18ce88146692b1a5c174858948c84ff237
-  Sentry: 6f5742b4c47c17c9adcf265f6f328cf4a0ed1923
-  sentry_flutter: 2c309a1d4b45e59d02cfa15795705687f1e2081b
-  SentryPrivate: b2f7996f37781080f04a946eb4e377ff63c64195
->>>>>>> 6d13677a
   share_plus: c3fef564749587fc939ef86ffb283ceac0baf9f5
   shared_preferences_foundation: b4c3b4cddf1c21f02770737f147a3f5da9d39695
   SwiftyGif: 93a1cc87bf3a51916001cf8f3d63835fb64c819f
-<<<<<<< HEAD
   url_launcher_ios: bbd758c6e7f9fd7b5b1d4cde34d2b95fcce5e812
   webview_flutter_wkwebview: 4f3e50f7273d31e5500066ed267e3ae4309c5ae4
-=======
-  url_launcher_ios: bf5ce03e0e2088bad9cc378ea97fa0ed5b49673b
-  webview_flutter_wkwebview: 2e2d318f21a5e036e2c3f26171342e95908bd60a
->>>>>>> 6d13677a
 
 PODFILE CHECKSUM: 2686cf521e074d66d81a26d5e8297a0a60fc1763
 
