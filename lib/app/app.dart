--- conflicted
+++ resolved
@@ -55,12 +55,7 @@
   // When dumping log from logcat, we get logs from past ouisync runs as well,
   // so add a line on each start of the app to know which part of the log
   // belongs to the last app instance.
-<<<<<<< HEAD
-  logInfo(
-      "-------------------- Ouisync (${F.name}) Start --------------------");
-=======
   logInfo("-------------------- OuiSync$appSuffix Start --------------------");
->>>>>>> 185ced48
 
   _setupErrorReporting();
 
