--- conflicted
+++ resolved
@@ -40,14 +40,7 @@
 
   @override
   List<Object?> get props => [
-<<<<<<< HEAD
-        tcpListenerV4,
-        tcpListenerV6,
-        quicListenerV4,
-        quicListenerV6,
-=======
         listenerAddrs,
->>>>>>> aaa3a701
         localAddressV4,
         localAddressV6,
         externalAddressV4,
@@ -56,14 +49,7 @@
 
   @override
   String toString() => "ConnectivityInfoState("
-<<<<<<< HEAD
-      "tcpListenerV4: $tcpListenerV4, "
-      "tcpListenerV6: $tcpListenerV6, "
-      "quicListenerV4: $quicListenerV4, "
-      "quicListenerV6: $quicListenerV6, "
-=======
       "listenerAddrs: $listenerAddrs, "
->>>>>>> aaa3a701
       "localAddressV4: $localAddressV4, "
       "localAddressV6: $localAddressV6, "
       "externalAddressV4: $externalAddressV4, "
@@ -81,7 +67,6 @@
 
   // refresh network settings
   Future<void> update() async {
-<<<<<<< HEAD
     // because these events are idempotent, we can trigger them in any order
     // we start with getting the routable addresses (without waiting just yet)
     List<Future> futures = [
@@ -94,39 +79,18 @@
     // ask the library for bound sockets; we have to block here because we
     // have a data dependency as fallbacks for local addresses when we're
     // unable to obtain them via the operating system interface
-    // TODO: change the UI to be more agnostic to what we expose (e.g. support
-    // multiple ports per proto, missing protos, etc); imo, the library is
-    // doing the right thing here by only exposing a list of strings
-    String? tcpListenerV4;
-    String? tcpListenerV6;
-    String? quicListenerV4;
-    String? quicListenerV6;
-    for (final listener in await _session.listenerAddrs) {
-      if (listener.startsWith("tcp/")) {
-        if (listener.contains(".")) {
-          tcpListenerV4 = listener.substring(4);
-        } else {
-          tcpListenerV6 = listener.substring(4);
-        }
-      } else if(listener.startsWith("quic/")) {
-        if (listener.contains(".")) {
-          quicListenerV4 = listener.substring(5);
-        } else {
-          quicListenerV6 = listener.substring(5);
-        }
-      }
-    }
-    emitUnlessClosed(state.copyWith(
-      tcpListenerV4: tcpListenerV4 ?? "",
-      tcpListenerV6: tcpListenerV6 ?? "",
-      quicListenerV4: quicListenerV4 ?? "",
-      quicListenerV6: quicListenerV6 ?? ""
-    ));
+    final listenerAddrs = await _session.listenerAddrs.then(
+      (addrs) => addrs.map(PeerAddr.parse).whereType<PeerAddr>().toList());
+
+    emitUnlessClosed(state.copyWith(listenerAddrs: listenerAddrs));
 
     // we can now get wifi address since we _probably_ have fallbacks
     futures.add(_networkInfo.getWifiIP().then((localIPv4) {
       if (localIPv4 != null) {
-        final port = _extractPort(quicListenerV4 ?? tcpListenerV4 ?? "");
+        final port = listenerAddrs
+          .where((addr) => addr.isIPv4)
+          .map((addr) => addr.port.toString())
+          .firstOrNull ?? "";
         emitUnlessClosed(state.copyWith(localAddressV4: "$localIPv4:$port"));
       } else {
         emitUnlessClosed(state.copyWith(localAddressV4: ""));
@@ -134,74 +98,17 @@
     }));
     futures.add(_networkInfo.getWifiIPv6().then((localIPv6) {
       if (localIPv6 != null) {
-        final port = _extractPort(quicListenerV6 ?? tcpListenerV6 ?? "");
+        final port = listenerAddrs
+          .where((addr) => addr.isIPv6)
+          .map((addr) => addr.port.toString())
+          .firstOrNull ?? "";
         emitUnlessClosed(state.copyWith(localAddressV6: "[$localIPv6]:$port"));
       } else {
         emitUnlessClosed(state.copyWith(localAddressV6: ""));
       }
     }));
 
-    // wait for everything to complete in any order
+    // then wait for everything to complete in any order
     await Future.wait(futures);
-=======
-    final listenerAddrs = await _session.listenerAddrs.then(
-        (addrs) => addrs.map(PeerAddr.parse).whereType<PeerAddr>().toList());
-
-    if (isClosed) {
-      return;
-    }
-
-    emitUnlessClosed(state.copyWith(listenerAddrs: listenerAddrs));
-
-    final localIPv4 = await _networkInfo.getWifiIP();
-
-    if (isClosed) {
-      return;
-    }
-
-    if (localIPv4 != null) {
-      final port = listenerAddrs
-              .where((addr) => addr.isIPv4)
-              .map((addr) => addr.port)
-              .firstOrNull ??
-          0;
-      emitUnlessClosed(state.copyWith(localAddressV4: "$localIPv4:$port"));
-    } else {
-      emitUnlessClosed(state.copyWith(localAddressV4: ""));
-    }
-
-    final localIPv6 = await _networkInfo.getWifiIPv6();
-
-    if (isClosed) {
-      return;
-    }
-
-    if (localIPv6 != null) {
-      final port = listenerAddrs
-              .where((addr) => addr.isIPv6)
-              .map((addr) => addr.port)
-              .firstOrNull ??
-          0;
-      emitUnlessClosed(state.copyWith(localAddressV6: "[$localIPv6]:$port"));
-    } else {
-      emitUnlessClosed(state.copyWith(localAddressV6: ""));
-    }
-
-    final externalAddressV4 = await _session.externalAddressV4 ?? "";
-
-    if (isClosed) {
-      return;
-    }
-
-    emitUnlessClosed(state.copyWith(externalAddressV4: externalAddressV4));
-
-    final externalAddressV6 = await _session.externalAddressV6 ?? "";
-
-    if (isClosed) {
-      return;
-    }
-
-    emitUnlessClosed(state.copyWith(externalAddressV6: externalAddressV6));
->>>>>>> aaa3a701
   }
 }