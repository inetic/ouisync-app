--- conflicted
+++ resolved
@@ -303,17 +303,6 @@
     }
 
     var transition = _Transition.none;
-<<<<<<< HEAD
-    List<String> addrs = [];
-
-    switch (mode) {
-      case NetworkModeFull():
-        addrs.add(_unspecifiedV4);
-        addrs.add(_unspecifiedV6);
-      case NetworkModeSaving(hotspotAddr: final hotspotAddr):
-        addrs.add(hotspotAddr!);
-      case NetworkModeDisabled():
-=======
     final List<String> addrs;
 
     switch (mode) {
@@ -326,7 +315,6 @@
       case NetworkModeDisabled():
         addrs = [];
         break;
->>>>>>> aaa3a701
     }
 
     try {
