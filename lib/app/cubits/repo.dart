import 'dart:async';
import 'dart:io' as io;
import 'dart:typed_data';

import 'package:equatable/equatable.dart';
import 'package:flutter_bloc/flutter_bloc.dart';
import 'package:mime/mime.dart';
import 'package:ouisync/native_channels.dart';
import 'package:ouisync/ouisync.dart';
import 'package:ouisync/state_monitor.dart';
import 'package:shelf/shelf_io.dart';
import 'package:stream_transform/stream_transform.dart';

import '../../generated/l10n.dart';
import '../models/models.dart';
import '../utils/repo_path.dart' as repo_path;
import '../utils/utils.dart';
import 'cubits.dart';

class RepoState extends Equatable {
  final bool isLoading;
  final Map<String, Job> uploads;
  final Map<String, Job> downloads;
  final bool isDhtEnabled;
  final bool isPexEnabled;
  final bool isCacheServersEnabled;
  final bool requestPassword;
  final RepoLocation location;
  final AuthMode authMode;
  final AccessMode accessMode;
  final String infoHash;
  final FolderState currentFolder;
  final MountState mountState;

  RepoState({
    this.isLoading = false,
    this.uploads = const {},
    this.downloads = const {},
    this.isDhtEnabled = false,
    this.isPexEnabled = false,
    this.isCacheServersEnabled = false,
    this.requestPassword = false,
    required this.location,
    required this.authMode,
    this.infoHash = "",
    this.accessMode = AccessMode.blind,
    this.currentFolder = const FolderState(),
    this.mountState = const MountStateDisabled(),
  });

  RepoState copyWith({
    bool? isLoading,
    Map<String, Job>? uploads,
    Map<String, Job>? downloads,
    String? message,
    bool? isDhtEnabled,
    bool? isPexEnabled,
    bool? isCacheServersEnabled,
    bool? requestPassword,
    RepoLocation? location,
    AuthMode? authMode,
    AccessMode? accessMode,
    String? infoHash,
    FolderState? currentFolder,
    MountState? mountState,
  }) =>
      RepoState(
        isLoading: isLoading ?? this.isLoading,
        uploads: uploads ?? this.uploads,
        downloads: downloads ?? this.downloads,
        isDhtEnabled: isDhtEnabled ?? this.isDhtEnabled,
        isPexEnabled: isPexEnabled ?? this.isPexEnabled,
        isCacheServersEnabled:
            isCacheServersEnabled ?? this.isCacheServersEnabled,
        requestPassword: requestPassword ?? this.requestPassword,
        location: location ?? this.location,
        authMode: authMode ?? this.authMode,
        accessMode: accessMode ?? this.accessMode,
        infoHash: infoHash ?? this.infoHash,
        currentFolder: currentFolder ?? this.currentFolder,
        mountState: mountState ?? this.mountState,
      );

  @override
  List<Object?> get props => [
        isLoading,
        uploads,
        downloads,
        isDhtEnabled,
        isPexEnabled,
        isCacheServersEnabled,
        requestPassword,
        location,
        authMode,
        accessMode,
        infoHash,
        currentFolder,
        mountState,
      ];

  bool get canRead => accessMode != AccessMode.blind;
  bool get canWrite => accessMode == AccessMode.write;
}

class RepoCubit extends Cubit<RepoState> with CubitActions, AppLogger {
  final _currentFolder = Folder();
  final NativeChannels _nativeChannels;
  final NavigationCubit _navigation;
  final EntrySelectionCubit _entrySelection;
  final EntryBottomSheetCubit _bottomSheet;
  final Repository _repo;
  final Session _session;
  final Cipher _pathCipher;
  final CacheServers _cacheServers;
  final Mounter _mounter;

  RepoCubit._(
    this._nativeChannels,
    this._navigation,
    this._entrySelection,
    this._bottomSheet,
    this._repo,
    this._session,
    this._pathCipher,
    this._cacheServers,
    this._mounter,
    super.state,
  ) {
    _currentFolder.repo = this;
  }

  static Future<RepoCubit> create({
    required NativeChannels nativeChannels,
    required Repository repo,
    required Session session,
    required RepoLocation location,
    required NavigationCubit navigation,
    required EntrySelectionCubit entrySelection,
    required EntryBottomSheetCubit bottomSheet,
    required CacheServers cacheServers,
    required Mounter mounter,
  }) async {
    final authMode = await repo.getAuthMode();

    var state = RepoState(
      location: location,
      authMode: authMode,
    );

    final infoHash = await repo.infoHash;
    final accessMode = await repo.accessMode;

    state = state.copyWith(
      infoHash: infoHash,
      accessMode: accessMode,
    );

    if (await repo.isSyncEnabled) {
      final isDhtEnabled = await repo.isDhtEnabled;
      final isPexEnabled = await repo.isPexEnabled;

      state = state.copyWith(
        isDhtEnabled: isDhtEnabled,
        isPexEnabled: isPexEnabled,
      );
    }

    final pathCipher = await Cipher.newWithRandomKey();

    final cubit = RepoCubit._(
      nativeChannels,
      navigation,
      entrySelection,
      bottomSheet,
      repo,
      session,
      pathCipher,
      cacheServers,
      mounter,
      state,
    );

    await cubit.mount();

    // Fetching the cache server state involves network request which might take a long time. Using
    // `unawaited` to avoid blocking this function on it.
    unawaited(cubit._updateCacheServersState());

    return cubit;
  }

<<<<<<< HEAD
  Session get session => _session;
=======
  Future<String> get infoHash async => await _repo.infoHash;
>>>>>>> cd58c787
  RepoLocation get location => state.location;
  String get name => state.location.name;
  AccessMode get accessMode => state.accessMode;
  String get currentFolder => _currentFolder.state.path;
  Stream<void> get events => _repo.events;
  EntrySelectionCubit get entrySelectionCubit => _entrySelection;

  void setCurrent() {
    _nativeChannels.repository = _repo;
  }

  void updateNavigation({required bool isFolder}) {
    _navigation.current(location, currentFolder, isFolder);
  }

  Future<void> startEntriesSelection() async {
    await _entrySelection.startSelectionForRepo(this);
  }

  Future<void> endEntriesSelection() async {
    await _entrySelection.endSelection();
  }

  void showMoveEntryBottomSheet({
    required BottomSheetType sheetType,
    required String entryPath,
    required EntryType entryType,
  }) {
    _bottomSheet.showMoveEntry(
      repoCubit: this,
      navigationCubit: _navigation,
      type: sheetType,
      entryPath: entryPath,
      entryType: entryType,
    );
  }

  void showMoveSelectedEntriesBottomSheet({
    required BottomSheetType sheetType,
    String? entryPath,
    EntryType? entryType,
  }) {
    _bottomSheet.showMoveSelectedEntries(
      repoCubit: this,
      type: sheetType,
      entryPath: entryPath,
      entryType: entryType,
    );
  }

  Future<void> enableSync() async {
    await _repo.setSyncEnabled(true);

    // DHT and PEX states can only be queried when sync is enabled, so let's do it here.
    final isDhtEnabled = await _repo.isDhtEnabled;
    final isPexEnabled = await _repo.isPexEnabled;

    emitUnlessClosed(state.copyWith(
      isDhtEnabled: isDhtEnabled,
      isPexEnabled: isPexEnabled,
    ));
  }

  Future<void> setDhtEnabled(bool value) async {
    if (state.isDhtEnabled == value) {
      return;
    }

    await _repo.setDhtEnabled(value);

    emitUnlessClosed(state.copyWith(isDhtEnabled: value));
  }

  Future<void> setPexEnabled(bool value) async {
    if (state.isPexEnabled == value) {
      return;
    }

    await _repo.setPexEnabled(value);

    emitUnlessClosed(state.copyWith(isPexEnabled: value));
  }

  Future<void> setCacheServersEnabled(bool value) async {
    // Update the state to the desired value for immediate feedback...
    emitUnlessClosed(state.copyWith(isCacheServersEnabled: value));
    await _cacheServers.setEnabled(_repo, value);
    // ...then fetch the actual value and update the state again. This is needed because some of
    // the cache server requests might fail.
    await _updateCacheServersState();
  }

  Future<void> _updateCacheServersState() async {
    final value = await _cacheServers.isEnabledForRepo(_repo);
    emitUnlessClosed(state.copyWith(isCacheServersEnabled: value));
  }

  Future<Directory> openDirectory(String path) => Directory.open(_repo, path);

  // This operator is required for the DropdownMenuButton to show entries properly.
  @override
  bool operator ==(Object other) {
    if (identical(this, other)) return true;
    return other is RepoCubit && state.infoHash == other.state.infoHash;
  }

  @override
  int get hashCode => state.infoHash.hashCode;

  Future<ShareToken> createShareToken(
    AccessMode accessMode, {
    String? password,
  }) async {
    return await _repo.createShareToken(
      accessMode: accessMode,
      name: name,
      secret: password != null ? LocalPassword(password) : null,
    );
  }

  Future<Uint8List> get credentials => _repo.credentials;

  Future<void> setCredentials(Uint8List credentials) async {
    await _repo.setCredentials(credentials);
    final accessMode = await _repo.accessMode;
    emitUnlessClosed(state.copyWith(accessMode: accessMode));
  }

  Future<void> resetCredentials(ShareToken token) async {
    await _repo.resetCredentials(token);
    final accessMode = await _repo.accessMode;
    emitUnlessClosed(state.copyWith(accessMode: accessMode));
  }

  Future<void> mount() async {
    if (_mounter.mountPoint == null) {
      // Mounting not supported.
      return;
    }

    try {
      await _repo.mount();
      emitUnlessClosed(state.copyWith(mountState: const MountStateSuccess()));
    } on Error catch (error) {
      emitUnlessClosed(state.copyWith(
        mountState: MountStateError(error.code, error.message),
      ));
    }
  }

  Future<void> unmount() async {
    try {
      await _repo.unmount();
      emitUnlessClosed(state.copyWith(mountState: const MountStateDisabled()));
    } catch (_) {}
  }

  String? get mountPoint {
    if (state.mountState is! MountStateSuccess) {
      return null;
    }

    final mountPoint = _mounter.mountPoint;
    if (mountPoint == null) {
      return null;
    }

    return "$mountPoint/$name";
  }

  Future<bool> exists(String path) async {
    return await _repo.exists(path);
  }

  Future<EntryType?> type(String path) => _repo.type(path);

  Future<Progress> get syncProgress => _repo.syncProgress;

  Future<NetworkStats> get networkStats => _repo.networkStats;

  // Get the state monitor of this particular repository. That is 'root >
  // Repositories > this repository ID'.
  StateMonitor? get stateMonitor => _repo.stateMonitor;

  Future<void> navigateTo(String destination) async {
    emitUnlessClosed(state.copyWith(isLoading: true));

    _currentFolder.goTo(destination);
    await refresh();

    emitUnlessClosed(state.copyWith(isLoading: false));
  }

  Future<bool> createFolder(String folderPath) async {
    emitUnlessClosed(state.copyWith(isLoading: true));

    try {
      await Directory.create(_repo, folderPath);
      _currentFolder.goTo(folderPath);
      return true;
    } catch (e, st) {
      loggy.app('Directory $folderPath creation failed', e, st);
      return false;
    } finally {
      await refresh();
    }
  }

  Future<bool> deleteFolder(String path, bool recursive) async {
    emitUnlessClosed(state.copyWith(isLoading: true));

    try {
      await Directory.remove(_repo, path, recursive: recursive);
      return true;
    } catch (e, st) {
      loggy.app('Directory $path deletion failed', e, st);
      return false;
    } finally {
      await refresh();
    }
  }

  Future<void> saveFile({
    required String filePath,
    required int length,
    required Stream<List<int>> fileByteStream,
    File? currentFile,
  }) async {
    if (state.uploads.containsKey(filePath)) {
      showSnackBar(S.current.messageFileIsDownloading);
      return;
    }

    final file = currentFile ?? await _createFile(filePath);

    if (file == null) {
      showSnackBar(S.current.messageNewFileError(filePath));
      return;
    }

    loggy.debug('Saving file $filePath');

    final job = Job(0, length);
    emitUnlessClosed(
        state.copyWith(uploads: state.uploads.withAdded(filePath, job)));

    await refresh();

    // TODO: We should try to remove the file in case of exception or user cancellation.

    try {
      int offset = 0;
      final stream = fileByteStream.takeWhile((_) => job.state.cancel == false);

      await for (final buffer in stream) {
        await file.write(offset, buffer);
        offset += buffer.length;
        job.update(offset);
      }

      loggy.debug('File saved: $filePath (${formatSize(offset)})');
    } catch (e, st) {
      loggy.debug('Save file to $filePath failed: ${e.toString()}', e, st);
      showSnackBar(S.current.messageWritingFileError(filePath));
      return;
    } finally {
      await file.close();
      await refresh();

      emitUnlessClosed(
          state.copyWith(uploads: state.uploads.withRemoved(filePath)));
    }

    if (job.state.cancel) {
      showSnackBar(S.current.messageWritingFileCanceled(filePath));
    }
  }

  Future<void> replaceFile({
    required String filePath,
    required int length,
    required Stream<List<int>> fileByteStream,
  }) async {
    try {
      await deleteFile(filePath);
    } catch (e, st) {
      loggy.error('Failed deleting file $filePath:', e, st);
    }

    await saveFile(
      filePath: filePath,
      length: length,
      fileByteStream: fileByteStream,
    );
  }

  Future<List<FileSystemEntry>> getFolderContents(String path) async {
    String? error;

    final content = <FileSystemEntry>[];

    // If the directory does not exist, the following command will throw.
    final directory = await Directory.open(_repo, path);

    try {
      for (final dirEntry in directory) {
        final entryPath = repo_path.join(path, dirEntry.name);

        final entry = switch (dirEntry.entryType) {
          EntryType.file => FileEntry(
              path: entryPath,
              size: await _getFileSize(entryPath),
            ),
          EntryType.directory => DirectoryEntry(path: entryPath),
        };

        content.add(entry);
      }
    } catch (e, st) {
      loggy.app('Traversing directory $path exception', e, st);
      error = e.toString();
    }

    if (error != null) {
      throw error;
    }

    return content;
  }

  /// Returns which access mode does the given secret provide.
  /// TODO: It should be possible to add API which does not temporarily unlock
  /// the repository.
  Future<AccessMode> getSecretAccessMode(LocalSecret secret) async {
    final credentials = await _repo.credentials;

    try {
      await _repo.setAccessMode(AccessMode.blind);
      await _repo.setAccessMode(
        AccessMode.write,
        secret: secret,
      );
      return await _repo.accessMode;
    } finally {
      await _repo.setCredentials(credentials);
    }
  }

  Future<Access> getAccessOf(LocalSecret secret) async {
    final accessMode = await getSecretAccessMode(secret);

    return switch (accessMode) {
      AccessMode.blind => BlindAccess(),
      AccessMode.read => ReadAccess(secret),
      AccessMode.write => WriteAccess(secret),
    };
  }

  Future<void> setAuthMode(AuthMode authMode) async {
    emitUnlessClosed(state.copyWith(isLoading: true));
    await _repo.setAuthMode(authMode);
    emitUnlessClosed(state.copyWith(authMode: authMode, isLoading: false));
  }

  Future<bool> setLocalSecret({
    required LocalSecret oldSecret,
    required SetLocalSecret newSecret,
  }) async {
    emitUnlessClosed(state.copyWith(isLoading: true));

    // Grab the current credentials so we can restore the access mode when we are done.
    final credentials = await _repo.credentials;

    try {
      // First try to switch the repo to the write mode using `oldSecret`. If the secret is
      // the correct write secret we end up in write mode. If it's the correct read secret we
      // end up in read mode. Otherwise we end up in blind mode. Depending on the mode we end up
      // in, we change the corresponding secret to `newSecret`.
      await _repo.setAccessMode(AccessMode.write, secret: oldSecret);

      switch (await _repo.accessMode) {
        case AccessMode.write:
          await _repo.setAccess(
            read: EnableAccess(newSecret),
            write: EnableAccess(newSecret),
          );
          break;
        case AccessMode.read:
          await _repo.setAccess(
            read: EnableAccess(newSecret),
          );
          break;
        case AccessMode.blind:
          loggy.warning('Incorrect local secret');
          return false;
      }

      // TODO: should we update state.accessMode here ?
      return true;
    } catch (e, st) {
      loggy.error(
          'Setting local secret for repository ${location.name} failed', e, st);
      return false;
    } finally {
      await _repo.setCredentials(credentials);
      emitUnlessClosed(state.copyWith(isLoading: false));
    }
  }

  Future<void> setAccess({
    AccessChange? read,
    AccessChange? write,
  }) async {
    await _repo.setAccess(read: read, write: write);

    // Operation succeeded (did not throw), so we can set `state.accessMode`
    // based on `read` and `write`.
    AccessMode newAccessMode;

    if (read is DisableAccess && write is DisableAccess) {
      newAccessMode = AccessMode.blind;
    } else if (write is DisableAccess) {
      newAccessMode = AccessMode.read;
    } else /* `write` or both (`read` and `write`) are `EnableAccess` */ {
      newAccessMode = AccessMode.write;
    }

    emitUnlessClosed(state.copyWith(accessMode: newAccessMode));
  }

  /// Unlocks the repository using the secret. The access mode the repository ends up in depends on
  /// what access mode the secret unlock (read or write).
  Future<void> unlock(LocalSecret? secret) async {
    await _repo.setAccessMode(AccessMode.write, secret: secret);
    final accessMode = await _repo.accessMode;
    emitUnlessClosed(state.copyWith(accessMode: accessMode));

    if (state.accessMode != AccessMode.blind) {
      await refresh();
    }
  }

  /// Locks the repository (switches it to blind mode)
  Future<void> lock() async {
    await _repo.setAccessMode(AccessMode.blind);
    final accessMode = await _repo.accessMode;
    emitUnlessClosed(state.copyWith(accessMode: accessMode));
  }

  Future<int?> _getFileSize(String path) async {
    File file;

    try {
      file = await openFile(path);
    } catch (_) {
      // Most common case of an error here is that the file hasn't been synced yet. No need to spam
      // the logs with it.
      return null;
    }

    try {
      return await file.length;
    } catch (e, st) {
      loggy.error('Failed to get size of file $path:', e, st);
      return null;
    } finally {
      await file.close();
    }
  }

  Future<Uri> previewFileUrl(String path) async {
    final encryptedHandle = await _pathCipher.encrypt(path);
    final mimeType = MimeTypeResolver().lookup(path);

    final handler = createStaticFileHandler(
        encryptedHandle, mimeType, openFile, _pathCipher);

    final server = await serve(handler, Constants.fileServerAuthority, 0);
    final authority = '${server.address.host}:${server.port}';

    print('Serving file at http://$authority');

    final url = Uri.http(
      authority,
      Constants.fileServerPreviewPath,
      {Constants.fileServerHandleQuery: encryptedHandle},
    );

    return url;
  }

  Future<void> downloadFile({
    required String sourcePath,
    required String parentPath,
    required String destinationPath,
  }) async {
    if (state.downloads.containsKey(sourcePath)) {
      showSnackBar(S.current.messageFileIsDownloading);
      return;
    }

    final ouisyncFile = await File.open(_repo, sourcePath);
    final length = await ouisyncFile.length;

    final newFile = io.File(destinationPath);

    // TODO: This fails if the file exists, we should ask the user to confirm if they want to overwrite
    // the existing file.
    final sink = newFile.openWrite();
    int offset = 0;

    final job = Job(0, length);
    emitUnlessClosed(
        state.copyWith(downloads: state.downloads.withAdded(sourcePath, job)));

    try {
      while (job.state.cancel == false) {
        late List<int> chunk;

        await Future.wait([
          ouisyncFile.read(offset, Constants.bufferSize).then((ch) {
            chunk = ch;
          }),
          sink.flush()
        ]);

        offset += chunk.length;

        sink.add(chunk);

        if (chunk.length < Constants.bufferSize) {
          break;
        }

        job.update(offset);
      }
    } catch (e, st) {
      loggy.app('Download file $sourcePath exception', e, st);
      showSnackBar(S.current.messageDownloadingFileError(sourcePath));
    } finally {
      showSnackBar(S.current.messageDownloadFileLocation(parentPath));
      emitUnlessClosed(
          state.copyWith(downloads: state.downloads.withRemoved(sourcePath)));

      await Future.wait(
          [sink.flush().then((_) => sink.close()), ouisyncFile.close()]);
    }
  }

  Future<bool> copyEntry({
    required String source,
    required String destination,
    required EntryType type,
    RepoCubit? destinationRepoCubit,
    required bool recursive,
    bool navigateToDestination = true,
  }) async {
    emitUnlessClosed(state.copyWith(isLoading: true));
    try {
      final result = type == EntryType.file
          ? await _copyFile(source, destination, destinationRepoCubit)
          : await _copyFolder(
              source,
              destination,
              destinationRepoCubit,
              recursive,
            );

      return result;
    } catch (e, st) {
      loggy.app('Move entry from $source to $destination failed', e, st);
      return false;
    } finally {
      if (navigateToDestination) {
        await refresh();
      }
    }
  }

  Future<bool> _copyFile(
    String source,
    String destination,
    RepoCubit? destinationRepoCubit,
  ) async {
    final originFile = await openFile(source);
    final originFileLength = await originFile.length;

    await (destinationRepoCubit ?? this).saveFile(
      filePath: destination,
      length: originFileLength,
      fileByteStream: originFile.read(0, originFileLength).asStream(),
    );

    return true;
  }

  Future<bool> _copyFolder(
    String source,
    String destination,
    RepoCubit? destinationRepoCubit,
    bool recursive,
  ) async {
    final createFolderOk = await (destinationRepoCubit ?? this).createFolder(
      destination,
    );

    if (createFolderOk && recursive) {
      await openDirectory(source).then(
        (contents) async {
          for (var entry in contents) {
            final from = repo_path.join(source, entry.name);
            final to = repo_path.join(destination, entry.name);
            final copyOk = entry.entryType == EntryType.file
                ? await _copyFile(from, to, destinationRepoCubit)
                : await _copyFolder(
                    from,
                    to,
                    destinationRepoCubit,
                    recursive,
                  );

            if (!copyOk) return false;
          }
        },
      );
    }

    return createFolderOk;
  }

  Future<bool> moveEntry({
    required String source,
    required String destination,
  }) async {
    emitUnlessClosed(state.copyWith(isLoading: true));

    try {
      await _repo.move(source, destination);
      return true;
    } catch (e, st) {
      loggy.app('Move entry from $source to $destination failed', e, st);
      return false;
    } finally {
      await refresh();
    }
  }

  Future<bool> moveEntryToRepo({
    required RepoCubit destinationRepoCubit,
    required EntryType type,
    required String source,
    required String destination,
    required bool recursive,
    bool navigateToDestination = true,
  }) async {
    emitUnlessClosed(state.copyWith(isLoading: true));
    try {
      if (type == EntryType.file) {
        final moveFileResult = await _moveFileToRepo(
          destinationRepoCubit,
          source,
          destination,
        );

        return moveFileResult;
      }

      final moveFolderResult = await _moveFolderToRepo(
        destinationRepoCubit,
        source,
        destination,
        recursive,
      );

      return moveFolderResult;
    } catch (e, st) {
      loggy.app('Move entry from $source to $destination failed', e, st);
      return false;
    } finally {
      if (navigateToDestination) {
        await destinationRepoCubit.refresh();
        await refresh();
      }
    }
  }

  Future<bool> _moveFileToRepo(
    RepoCubit destinationRepoCubit,
    String source,
    String destination,
  ) async {
    final copied = await _copyFile(
      source,
      destination,
      destinationRepoCubit,
    );
    if (copied) {
      await File.remove(_repo, source);
      return true;
    }
    return false;
  }

  Future<bool> _moveFolderToRepo(
    RepoCubit destinationRepoCubit,
    String source,
    String destination,
    bool recursive,
  ) async {
    final copied = await _copyFolder(
      source,
      destination,
      destinationRepoCubit,
      recursive,
    );
    if (copied) {
      if (recursive) {
        await Directory.remove(_repo, source, recursive: true);
      }
      return true;
    }
    return false;
  }

  Future<bool> deleteFile(String filePath) async {
    emitUnlessClosed(state.copyWith(isLoading: true));

    try {
      await File.remove(_repo, filePath);
      return true;
    } catch (e, st) {
      loggy.app('Delete file $filePath failed', e, st);
      return false;
    } finally {
      await refresh();
    }
  }

  Future<void> refresh({
    SortBy? sortBy = SortBy.name,
    SortDirection? sortDirection = SortDirection.asc,
  }) async {
    final path = state.currentFolder.path;
    bool errorShown = false;

    try {
      while (state.canRead) {
        bool success = await _currentFolder.refresh(
            sortBy: sortBy, sortDirection: sortDirection);

        if (success) break;
        if (_currentFolder.state.isRoot) break;

        _currentFolder.goUp();

        if (!errorShown) {
          errorShown = true;
          showSnackBar(S.current.messageErrorCurrentPathMissing(path));
        }
      }
    } catch (e) {
      showSnackBar(e.toString());
    }

    emitUnlessClosed(state.copyWith(
      currentFolder: _currentFolder.state,
      isLoading: false,
    ));
  }

  StreamSubscription<void> autoRefresh() =>
      _repo.events.asyncMapSample((_) => refresh()).listen(null);

  Future<File?> _createFile(String newFilePath) async {
    File? newFile;

    try {
      newFile = await File.create(_repo, newFilePath);
    } catch (e, st) {
      loggy.app('File creation $newFilePath failed', e, st);
    }

    return newFile;
  }

  Future<File> openFile(String path) => File.open(_repo, path);

  @override
  Future<void> close() async {
    await _repo.close();
    await super.close();
  }

  Future<PasswordSalt?> getCurrentModePasswordSalt() async {
    switch (accessMode) {
      case AccessMode.blind:
        return null;
      case AccessMode.read:
        return await _repo.getReadPasswordSalt();
      case AccessMode.write:
        return await _repo.getWritePasswordSalt();
    }
  }
}<|MERGE_RESOLUTION|>--- conflicted
+++ resolved
@@ -189,11 +189,8 @@
     return cubit;
   }
 
-<<<<<<< HEAD
   Session get session => _session;
-=======
   Future<String> get infoHash async => await _repo.infoHash;
->>>>>>> cd58c787
   RepoLocation get location => state.location;
   String get name => state.location.name;
   AccessMode get accessMode => state.accessMode;
