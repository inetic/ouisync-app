import 'package:flutter/material.dart';
import 'package:flutter_breadcrumb/flutter_breadcrumb.dart';
import 'package:loggy/loggy.dart';
import 'package:ouisync/ouisync.dart';
import 'package:path/path.dart' as p;
import 'package:url_launcher/url_launcher.dart' as launcher;

import '../../generated/l10n.dart';
import '../cubits/cubits.dart' show RepoCubit;
import '../models/models.dart'
    show
        Access,
        AccessModeLocalizedExtension,
        BlindAccess,
        ReadAccess,
        RepoLocation,
        UnlockedAccess,
        WriteAccess;
import '../pages/pages.dart' show RepoSecurityPage;
import '../utils/platform/platform.dart' show PlatformValues;
import '../utils/utils.dart'
    show
        AppThemeExtension,
        Dialogs,
        Dimensions,
        Fields,
        LocalAuth,
        PasswordHasher,
        Settings,
        ThemeGetter,
        showSnackBar;
import '../widgets/widgets.dart'
    show
        ActionsDialog,
        DeleteRepoDialog,
        GetPasswordAccessDialog,
        NegativeButton,
        PositiveButton,
        RenameRepository,
        ShareRepository;

mixin RepositoryActionsMixin on LoggyType {
  Future<String> renameRepository(
    BuildContext context, {
    required RepoCubit repoCubit,
<<<<<<< HEAD
    void Function()? popDialog,
=======
    required RepoLocation location,
    required Future<void> Function(RepoLocation, String) renameRepoFuture,
>>>>>>> 28f4668d
  }) async {
    final newName = await _getRepositoryNewName(
      context,
      repoCubit: repoCubit,
    );

    if (newName.isNotEmpty) {
      await Dialogs.executeFutureWithLoadingDialog(
        null,
        renameRepoFuture(location, newName),
      );

      return newName;
    }

<<<<<<< HEAD
    await Dialogs.executeFutureWithLoadingDialog(
      null,
      repoCubit.move(newName),
    );
=======
    return '';
  }
>>>>>>> 28f4668d

  Future<String> _getRepositoryNewName(
    BuildContext context, {
    required RepoCubit repoCubit,
  }) async {
    final newName = await showDialog<String>(
          context: context,
          builder: (BuildContext context) => ActionsDialog(
            title: S.current.messageRenameRepository,
            body: RenameRepository(repoCubit),
          ),
        ) ??
        '';

    return newName;
  }

  Future<dynamic> shareRepository(BuildContext context,
      {required RepoCubit repository}) {
    final accessMode = repository.state.accessMode;
    final accessModes = accessMode == AccessMode.write
        ? [AccessMode.blind, AccessMode.read, AccessMode.write]
        : accessMode == AccessMode.read
            ? [AccessMode.blind, AccessMode.read]
            : [AccessMode.blind];

    return showModalBottomSheet(
      isScrollControlled: true,
      context: context,
      shape: Dimensions.borderBottomSheetTop,
      constraints: BoxConstraints(maxHeight: 390.0),
      builder: (_) => ScaffoldMessenger(
        child: Scaffold(
          backgroundColor: Colors.transparent,
          body: ShareRepository(
            repository: repository,
            availableAccessModes: accessModes,
          ),
        ),
      ),
    );
  }

  Future<void> navigateToRepositorySecurity(
    BuildContext context, {
    required Settings settings,
    required Session session,
    required RepoCubit repoCubit,
    required PasswordHasher passwordHasher,
    required void Function() popDialog,
  }) async {
    //LocalSecret secret;
    final authMode = repoCubit.state.authMode;
    final encryptedSecret = authMode.storedLocalSecret;

    final Access? access;

    if (encryptedSecret == null) {
      // TODO: Check if the repo can be unlocked without a secret and if so,
      // proceed with `authenticateIfPossible`.

      access = await GetPasswordAccessDialog.show(
        context,
        settings,
        session,
        repoCubit,
      );
    } else {
      if (!await LocalAuth.authenticateIfPossible(
        context,
        S.current.messageAccessingSecureStorage,
      )) {
        return;
      }

      // TODO: Tell the user when the decryption fails.
      final secret = (await encryptedSecret.decrypt(settings.masterKey))!;
      access = await repoCubit.getAccessOf(secret);
    }

    popDialog();

    final UnlockedAccess? unlockedAccess = access?.asUnlocked;

    if (unlockedAccess == null) {
      return;
    }

    await RepoSecurityPage.show(
      context,
      settings,
      session,
      repoCubit,
      unlockedAccess,
      passwordHasher,
    );
  }

  Future<void> locateRepository(
    BuildContext context, {
    required RepoLocation repoLocation,
    required bool windows,
  }) async {
    final uri = Uri.directory(repoLocation.dir, windows: windows);
    if (PlatformValues.isDesktopDevice) {
      await launcher.launchUrl(uri);
      return;
    }

    final dbFile = p.basename(repoLocation.path);
    final segments = p.split(repoLocation.dir);

    final breadcrumbs = BreadCrumb.builder(
      itemCount: segments.length,
      divider: const Icon(Icons.chevron_right_rounded),
      builder: (index) {
        final crumb = Text(segments[index]);
        return BreadCrumbItem(content: crumb);
      },
    );

    await _showRepoLocationDialog(
      context,
      dbFile: dbFile,
      breadcrumbs: breadcrumbs,
    );
  }

  Future<void> _showRepoLocationDialog(
    BuildContext context, {
    required String dbFile,
    required BreadCrumb breadcrumbs,
  }) async =>
      Dialogs.alertDialogWithActions(
        context,
        title: S.current.actionLocateRepo,
        body: [
          Text(
            dbFile,
            style: context.theme.appTextStyle.bodyMedium
                .copyWith(fontWeight: FontWeight.w400),
          ),
          Dimensions.spacingVerticalDouble,
          breadcrumbs,
        ],
        actions: [
          TextButton(
            child: Text(S.current.actionCloseCapital),
            onPressed: () async => await Navigator.of(context).maybePop(false),
          ),
        ],
      );

  /// delete => ReposCubit.deleteRepository
  Future<bool> deleteRepository(
    BuildContext context, {
    required String repoName,
    required Future deleteRepoFuture,
  }) async {
    final deleteRepo = await showDialog<bool>(
      context: context,
      builder: (context) => AlertDialog(
        title: Flex(direction: Axis.horizontal, children: [
          Fields.constrainedText(
            S.current.titleDeleteRepository,
            style: context.theme.appTextStyle.titleMedium,
            maxLines: 2,
          )
        ]),
        content: SingleChildScrollView(
          child: ListBody(
            children: [
              Text(
                S.current.messageConfirmRepositoryDeletion,
                style: context.theme.appTextStyle.bodyMedium,
              )
            ],
          ),
        ),
        actions: [
          Fields.dialogActions(buttons: [
            NegativeButton(
              text: S.current.actionCancelCapital,
              onPressed: () async =>
                  await Navigator.of(context).maybePop(false),
            ),
            PositiveButton(
              text: S.current.actionDeleteCapital,
              onPressed: () async => await Navigator.of(context).maybePop(true),
              isDangerButton: true,
            )
          ])
        ],
      ),
    );

    if (deleteRepo == true) {
      await Dialogs.executeFutureWithLoadingDialog(
        null,
        deleteRepoFuture,
      );

      return true;
    }

    return false;
  }

  Future<bool> _getDeleteRepoConfirmation(
    BuildContext context, {
    required String repoName,
  }) async {
    final delete = await showDialog<bool>(
          context: context,
          builder: (BuildContext context) => ActionsDialog(
              title: S.current.messageRenameRepository,
              body: DeleteRepoDialog(repoName: repoName)),
        ) ??
        false;

    return delete;
  }

  Future<void> unlockRepository(
    BuildContext context,
    Settings settings,
    Session session,
    RepoCubit repoCubit,
    PasswordHasher passwordHasher,
  ) async {
    final authMode = repoCubit.state.authMode;
    final LocalSecret? secret;
    String? errorMessage;

    final encryptedSecret = authMode.storedLocalSecret;

    if (encryptedSecret == null) {
      // First try to unlock it without a password.
      await repoCubit.unlock(null);
      final accessMode = repoCubit.accessMode;
      if (accessMode != AccessMode.blind) {
        showSnackBar(S.current.messageUnlockRepoOk(accessMode.localized));
        return;
      }

      // If it didn't work, try to unlock using a password from the user.
      final access = await GetPasswordAccessDialog.show(
        context,
        settings,
        session,
        repoCubit,
      );

      switch (access) {
        case null:
        case BlindAccess():
          return;
        case ReadAccess():
          secret = access.localSecret;
        case WriteAccess():
          secret = access.localSecret;
      }
    } else {
      final bio = authMode.isSecuredWithBiometrics;

      errorMessage = bio
          ? S.current.messageBiometricUnlockRepositoryFailed
          : S.current.messageAutomaticUnlockRepositoryFailed;

      if (bio) {
        if (!await LocalAuth.authenticateIfPossible(
            context, S.current.messageAccessingSecureStorage)) {
          return;
        }
      }

      secret = await encryptedSecret.decrypt(settings.masterKey);
    }

    if (secret == null) {
      if (errorMessage != null) {
        showSnackBar(errorMessage);
      }
      return;
    }

    await repoCubit.unlock(secret);
    final accessMode = repoCubit.accessMode;

    final message = (accessMode != AccessMode.blind)
        ? S.current.messageUnlockRepoOk(accessMode.localized)
        : S.current.messageUnlockRepoFailed;

    showSnackBar(message);
  }
}

class UnlockResult {
  UnlockResult({required this.password, required this.shareToken});

  final String password;
  final ShareToken shareToken;
}<|MERGE_RESOLUTION|>--- conflicted
+++ resolved
@@ -32,7 +32,6 @@
 import '../widgets/widgets.dart'
     show
         ActionsDialog,
-        DeleteRepoDialog,
         GetPasswordAccessDialog,
         NegativeButton,
         PositiveButton,
@@ -43,36 +42,24 @@
   Future<String> renameRepository(
     BuildContext context, {
     required RepoCubit repoCubit,
-<<<<<<< HEAD
-    void Function()? popDialog,
-=======
-    required RepoLocation location,
-    required Future<void> Function(RepoLocation, String) renameRepoFuture,
->>>>>>> 28f4668d
   }) async {
     final newName = await _getRepositoryNewName(
       context,
       repoCubit: repoCubit,
     );
+    final newLocation = repoCubit.location.rename(newName);
 
     if (newName.isNotEmpty) {
       await Dialogs.executeFutureWithLoadingDialog(
         null,
-        renameRepoFuture(location, newName),
+        repoCubit.move(newLocation.path),
       );
 
       return newName;
     }
 
-<<<<<<< HEAD
-    await Dialogs.executeFutureWithLoadingDialog(
-      null,
-      repoCubit.move(newName),
-    );
-=======
     return '';
   }
->>>>>>> 28f4668d
 
   Future<String> _getRepositoryNewName(
     BuildContext context, {
@@ -281,21 +268,6 @@
     return false;
   }
 
-  Future<bool> _getDeleteRepoConfirmation(
-    BuildContext context, {
-    required String repoName,
-  }) async {
-    final delete = await showDialog<bool>(
-          context: context,
-          builder: (BuildContext context) => ActionsDialog(
-              title: S.current.messageRenameRepository,
-              body: DeleteRepoDialog(repoName: repoName)),
-        ) ??
-        false;
-
-    return delete;
-  }
-
   Future<void> unlockRepository(
     BuildContext context,
     Settings settings,
