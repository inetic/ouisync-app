import 'dart:async';

import 'package:build_context_provider/build_context_provider.dart';
import 'package:flutter/material.dart';

import '../../generated/l10n.dart';
import '../cubits/cubits.dart';
import '../widgets/widgets.dart';
import 'utils.dart';

abstract class Dialogs {
<<<<<<< HEAD
  static int _loadingInvocations = 0;
=======
  static Future<T> executeWithLoadingDialog<T>(
      BuildContext context, Future<T> func()) {
    return executeFutureWithLoadingDialog(context, func());
  }
>>>>>>> e6a0795e

  static Future<T> executeFutureWithLoadingDialog<T>(
    BuildContext? context,
    Future<T> future,
  ) async {
    if (_loadingInvocations == 0) {
      _showLoadingDialog(context);
    }

    _loadingInvocations += 1;

    try {
      return await future;
    } finally {
      _loadingInvocations -= 1;
      if (_loadingInvocations == 0) {
        _hideLoadingDialog(context);
      }
    }
  }

  static void _showLoadingDialog(BuildContext? context) => context != null
      ? _loadingDialog(context)
      : WidgetsBinding.instance
          .addPostFrameCallback((_) => BuildContextProvider()(_loadingDialog));

  static Future<void> _loadingDialog(BuildContext context) => showDialog(
      context: context,
      barrierDismissible: false,
      builder: (BuildContext context) => PopScope(
            canPop: false,
            child: Center(
              child: const CircularProgressIndicator.adaptive(
                valueColor: AlwaysStoppedAnimation<Color>(Colors.white),
              ),
            ),
          ));

  static _hideLoadingDialog(BuildContext? context) => context != null
      ? _popDialog(context)
      : BuildContextProvider()
          .call((globalContext) => _popDialog(globalContext));

  static void _popDialog(BuildContext context) =>
      Navigator.of(context, rootNavigator: true).pop();

  static Future<bool?> alertDialogWithActions({
    required BuildContext context,
    required String title,
    required List<Widget> body,
    required List<Widget> actions,
  }) =>
      showDialog<bool?>(
          context: context,
          barrierDismissible: false,
          builder: (BuildContext context) {
            return _alertDialog(context, title, body, actions);
          });

  static Future<bool?> simpleAlertDialog({
    required BuildContext context,
    required String title,
    required String message,
    List<Widget>? actions,
  }) =>
      showDialog(
        context: context,
        barrierDismissible: false,
        builder: (BuildContext context) {
          return _alertDialog(
            context,
            title,
            [Text(message)],
            actions ??
                [
                  TextButton(
                    child: Text(S.current.actionCloseCapital),
                    onPressed: () => Navigator.of(
                      context,
                      rootNavigator: true,
                    ).pop(false),
                  ),
                ],
          );
        },
      );

  static actionDialog(
          BuildContext context, String dialogTitle, Widget? actionBody) =>
      showDialog(
          context: context,
          barrierDismissible: false,
          builder: (BuildContext context) {
            return ActionsDialog(
              title: dialogTitle,
              body: actionBody,
            );
          });

  static AlertDialog _alertDialog(BuildContext context, String title,
          List<Widget> body, List<Widget> actions) =>
      AlertDialog(
          title: Flex(direction: Axis.horizontal, children: [
            Fields.constrainedText(title,
                style: context.theme.appTextStyle.titleMedium, maxLines: 2)
          ]),
          content: SingleChildScrollView(child: ListBody(children: body)),
          actions: actions);

  static Future<String?> deleteFileAlertDialog(RepoCubit repo, String path,
      BuildContext context, String fileName, String parent) async {
    final bodyStyle = context.theme.appTextStyle.bodyMedium
        .copyWith(fontWeight: FontWeight.bold);

    return showDialog<String?>(
        context: context,
        barrierDismissible: false,
        builder: (BuildContext context) => ActionsDialog(
            title: S.current.titleDeleteFile,
            body: ListBody(children: <Widget>[
              Text(fileName, style: bodyStyle),
              Row(children: [
                Text(Strings.atSymbol, style: bodyStyle),
                Text(parent, style: bodyStyle)
              ]),
              const SizedBox(height: 20.0),
              Text(S.current.messageConfirmFileDeletion),
              Fields.dialogActions(context, buttons: [
                NegativeButton(
                    text: S.current.actionCancel,
                    onPressed: () =>
                        Navigator.of(context, rootNavigator: true).pop(),
                    buttonsAspectRatio:
                        Dimensions.aspectRatioModalDialogButton),
                PositiveButton(
                    text: S.current.actionDelete,
                    isDangerButton: true,
                    onPressed: () async {
                      await repo.deleteFile(path);
                      Navigator.of(context).pop(fileName);
                    },
                    buttonsAspectRatio: Dimensions.aspectRatioModalDialogButton)
              ])
            ])));
  }

  static Future<bool?> deleteFolderAlertDialog(BuildContext context,
          RepoCubit repo, String path, String validationMessage) async =>
      showDialog<bool?>(
        context: context,
        barrierDismissible: false,
        builder: (BuildContext context) => ActionsDialog(
          title: S.current.titleDeleteFolder,
          body: ListBody(
            children: <Widget>[
              Text(
                path,
                style: context.theme.appTextStyle.bodyMedium
                    .copyWith(fontWeight: FontWeight.bold),
              ),
              const SizedBox(height: 20.0),
              Text(validationMessage),
              Fields.dialogActions(
                context,
                buttons: [
                  NegativeButton(
                    text: S.current.actionCancel,
                    onPressed: () =>
                        Navigator.of(context, rootNavigator: true).pop(false),
                    buttonsAspectRatio: Dimensions.aspectRatioModalDialogButton,
                  ),
                  PositiveButton(
                    text: S.current.actionDelete,
                    isDangerButton: true,
                    onPressed: () =>
                        Navigator.of(context, rootNavigator: true).pop(true),
                    buttonsAspectRatio: Dimensions.aspectRatioModalDialogButton,
                  ),
                ],
              ),
            ],
          ),
        ),
      );
}<|MERGE_RESOLUTION|>--- conflicted
+++ resolved
@@ -9,14 +9,12 @@
 import 'utils.dart';
 
 abstract class Dialogs {
-<<<<<<< HEAD
   static int _loadingInvocations = 0;
-=======
+
   static Future<T> executeWithLoadingDialog<T>(
       BuildContext context, Future<T> func()) {
     return executeFutureWithLoadingDialog(context, func());
   }
->>>>>>> e6a0795e
 
   static Future<T> executeFutureWithLoadingDialog<T>(
     BuildContext? context,
