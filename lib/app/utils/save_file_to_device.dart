--- conflicted
+++ resolved
@@ -20,26 +20,20 @@
   final FileItem _data;
   final RepoCubit _cubit;
 
-  Future<void> save(BuildContext context, String defaultPath) async {
+  Future<void> save(String defaultPath) async {
     await _maybeRequestPermission();
 
     String fileName = _data.name;
 
-<<<<<<< HEAD
-    if (destinationFilePath == null || destinationFilePath.isEmpty) {
-      final errorMessage = S.current.messageDownloadFileCanceled;
-      showSnackBar(errorMessage);
-=======
     String? parentDir;
     String? destinationFilePath;
->>>>>>> a9c55f8b
 
     if (PlatformValues.isDesktopDevice) {
       destinationFilePath = await _desktopPath(defaultPath, fileName);
 
       if (destinationFilePath == null || destinationFilePath.isEmpty) {
         final errorMessage = S.current.messageDownloadFileCanceled;
-        showSnackBar(context, message: errorMessage);
+        showSnackBar(errorMessage);
 
         return;
       }
