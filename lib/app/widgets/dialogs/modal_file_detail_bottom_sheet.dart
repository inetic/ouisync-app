import 'dart:io' as io;

import 'package:flutter/material.dart';
import 'package:ouisync_plugin/ouisync_plugin.dart';

import '../../../generated/l10n.dart';
import '../../cubits/cubits.dart';
import '../../models/models.dart';
import '../../pages/pages.dart';
import '../../utils/utils.dart';
import '../widgets.dart';

class FileDetail extends StatefulWidget {
  const FileDetail({
    required this.context,
    required this.cubit,
    required this.data,
    required this.scaffoldKey,
    required this.onBottomSheetOpen,
    required this.onMoveEntry,
    required this.isActionAvailableValidator,
    Key? key
  }) : super(key: key);

  final BuildContext context;
  final RepoCubit cubit;
  final FileItem data;
  final GlobalKey<ScaffoldState> scaffoldKey;
  final BottomSheetControllerCallback onBottomSheetOpen;
  final MoveEntryCallback onMoveEntry;
  final bool Function(AccessMode, EntryAction) isActionAvailableValidator;

  @override
  State<FileDetail> createState() => _FileDetailState();
}

class _FileDetailState extends State<FileDetail> {
  @override
  Widget build(BuildContext context) {
<<<<<<< HEAD
    return SingleChildScrollView(child: Container(
      padding: Dimensions.paddingBottomSheet,
      child: Column(
        mainAxisAlignment: MainAxisAlignment.center,
        mainAxisSize: MainAxisSize.min,
        crossAxisAlignment: CrossAxisAlignment.stretch,
        children: [
          Fields.bottomSheetHandle(context),
          Fields.bottomSheetTitle(S.current.titleFileDetails),
          EntryActionItem(
            iconData: Icons.download,
            title: S.current.iconDownload,
            dense: true,
            onTap: () async {
=======
    return Container(
        padding: Dimensions.paddingBottomSheet,
        child: Column(
          mainAxisAlignment: MainAxisAlignment.center,
          mainAxisSize: MainAxisSize.min,
          crossAxisAlignment: CrossAxisAlignment.stretch,
          children: [
            Fields.bottomSheetHandle(context),
            Fields.bottomSheetTitle(S.current.titleFileDetails),
            Fields.paddedActionText(S.current.iconDownload, onTap: () async {
>>>>>>> 3ae5ea17
              Navigator.of(context, rootNavigator: false).pop();

              await showDialog(
                  context: context,
                  barrierDismissible: false,
                  builder: (BuildContext context) {
                    return ActionsDialog(
                      title: S.current.titleDownloadToDevice,
                      body:
                          SaveToDevice(data: widget.data, cubit: widget.cubit),
                    );
                  });
            }, icon: Icons.download),
            if (!io.Platform.isWindows)
              Fields.paddedActionText(
                S.current.iconPreview,
                onTap: () async => await NativeChannels.previewOuiSyncFile(
                    widget.data.path, widget.data.size),
                icon: Icons.preview_rounded,
              ),
            if (!io.Platform.isWindows)
              Fields.paddedActionText(
                S.current.iconShare,
                onTap: () async => await NativeChannels.shareOuiSyncFile(
                    widget.data.path, widget.data.size),
                icon: Icons.share_rounded,
              ),
            Fields.paddedActionText(S.current.iconRename,
                onTap: () => _showNewNameDialog(
                      widget.data.path,
                    ),
<<<<<<< HEAD
                  );
                }
              );
            },
            enabledValidation: () => widget.isActionAvailableValidator(
              widget.cubit.accessMode,
              EntryAction.download),
            disabledMessage: S.current.messageActionNotAvailable,
            disabledMessageDuration: Constants.notAvailableActionMessageDuration,),
          if (!io.Platform.isWindows)
            EntryActionItem(
              iconData: Icons.preview_rounded,
              title: S.current.iconPreview,
              dense: true,
              onTap: () async =>
                await NativeChannels.previewOuiSyncFile(
                  widget.data.path, 
                  widget.data.size),
              enabledValidation: () => widget.isActionAvailableValidator(
                widget.cubit.accessMode,
                EntryAction.preview),
              disabledMessage: S.current.messageActionNotAvailable,
              disabledMessageDuration: Constants.notAvailableActionMessageDuration,),
          if (!io.Platform.isWindows)
            EntryActionItem(
              iconData: Icons.share_rounded,
              title: S.current.iconShare,
              dense: true,
              onTap: () async =>
                await NativeChannels.shareOuiSyncFile(
                  widget.data.path,
                  widget.data.size),
              enabledValidation: () => 
                widget.isActionAvailableValidator(
                  widget.cubit.accessMode,
                  EntryAction.share),
              disabledMessage: S.current.messageActionNotAvailable,
              disabledMessageDuration: Constants.notAvailableActionMessageDuration,),
          EntryActionItem(
            iconData: Icons.edit,
            title: S.current.iconRename,
            dense: true,
            onTap: () async => _showNewNameDialog(widget.data.path,),
            enabledValidation: () => 
              widget.isActionAvailableValidator(
                widget.cubit.accessMode,
                EntryAction.rename),
            disabledMessage: S.current.messageActionNotAvailable,
            disabledMessageDuration: Constants.notAvailableActionMessageDuration,),
          EntryActionItem(
            iconData: Icons.drive_file_move_outlined,
            title: S.current.iconMove,
            dense: true,
            onTap: () async => _showMoveEntryBottomSheet(
              widget.data.path,
              EntryType.file,
              widget.onMoveEntry,
              widget.onBottomSheetOpen
            ),
            enabledValidation: () => 
              widget.isActionAvailableValidator(
                widget.cubit.accessMode,
                EntryAction.move),
            disabledMessage: S.current.messageActionNotAvailable,
            disabledMessageDuration: Constants.notAvailableActionMessageDuration,),
          EntryActionItem(
            iconData: Icons.delete_outlined,
            title: S.current.iconDelete,
            dense: true,
            onTap: () async {
              showDialog<String>(
                context: widget.context,
                barrierDismissible: false, // user must tap button!
                builder: (BuildContext context) {
                  final fileName = getBasename(widget.data.path);
                  final parent = getDirname(widget.data.path);

                  return Dialogs
                  .buildDeleteFileAlertDialog(
                    widget.cubit,
                    widget.data.path,
                    context,
                    fileName,
                    parent
                  );
                },
              ).then((fileName) {
                // If the user canceled the dialog, no file name is returned
                if (fileName?.isNotEmpty ?? false) {
                  Navigator.of(context).pop();
                }
              });
            },
            enabledValidation: () => 
              widget.isActionAvailableValidator(
                widget.cubit.accessMode,
                EntryAction.delete),
            disabledMessage: S.current.messageActionNotAvailable,
            disabledMessageDuration: Constants.notAvailableActionMessageDuration,),
          const Divider(
            height: 10.0,
            thickness: 2.0,
            indent: 20.0,
            endIndent: 20.0,
          ),
          Fields.iconLabel(
            icon: Icons.info_rounded,
            text: S.current.iconInformation,
          ),
          Fields.labeledText(
            label: S.current.labelName,
            text: widget.data.name,
          ),
          Fields.labeledText(
            label: S.current.labelLocation,
            text: widget.data.path
            .replaceAll(widget.data.name, '')
            .trimRight(),
          ),
          Fields.labeledText(
            label: S.current.labelSize,
            text: formatSize(widget.data.size, units: true),
          ),
        ],
      )
    ));
=======
                icon: Icons.edit),
            Fields.paddedActionText(
              S.current.iconMove,
              onTap: () => _showMoveEntryBottomSheet(widget.data.path,
                  EntryType.file, widget.onMoveEntry, widget.onBottomSheetOpen),
              icon: Icons.drive_file_move_outlined,
            ),
            Fields.paddedActionText(
              S.current.iconDelete,
              onTap: () async => {
                showDialog<String>(
                  context: widget.context,
                  barrierDismissible: false, // user must tap button!
                  builder: (BuildContext context) {
                    final fileName = getBasename(widget.data.path);
                    final parent = getDirname(widget.data.path);

                    return Dialogs.buildDeleteFileAlertDialog(widget.cubit,
                        widget.data.path, context, fileName, parent);
                  },
                ).then((fileName) {
                  // If the user canceled the dialog, no file name is returned
                  if (fileName?.isNotEmpty ?? false) {
                    Navigator.of(context).pop();
                  }
                })
              },
              icon: Icons.delete_outlined,
            ),
            const Divider(
              height: 10.0,
              thickness: 2.0,
              indent: 20.0,
              endIndent: 20.0,
            ),
            Fields.iconLabel(
              icon: Icons.info_rounded,
              text: S.current.iconInformation,
            ),
            Fields.labeledText(
              label: S.current.labelName,
              text: widget.data.name,
            ),
            Fields.labeledText(
              label: S.current.labelLocation,
              text:
                  widget.data.path.replaceAll(widget.data.name, '').trimRight(),
            ),
            Fields.labeledText(
              label: S.current.labelSize,
              text: formatSize(widget.data.size, units: true),
            ),
          ],
        ));
>>>>>>> 3ae5ea17
  }

  _showMoveEntryBottomSheet(
      String path,
      EntryType type,
      MoveEntryCallback moveEntryCallback,
      BottomSheetControllerCallback bottomSheetControllerCallback) {
    Navigator.of(context).pop();

    final origin = getDirname(path);
    final controller = widget.scaffoldKey.currentState?.showBottomSheet(
      (context) => MoveEntryDialog(widget.cubit,
          origin: origin,
          path: path,
          type: type,
          onBottomSheetOpen: bottomSheetControllerCallback,
          onMoveEntry: moveEntryCallback),
      enableDrag: false,
    );

    widget.onBottomSheetOpen.call(controller!, path);
  }

  void _showNewNameDialog(String path) async {
    await showDialog(
        context: context,
        barrierDismissible: false,
        builder: (BuildContext context) {
          final formKey = GlobalKey<FormState>();
          final name = getBasename(path);

          return ActionsDialog(
            title: S.current.messageRenameFile,
            body: Rename(
              context: context,
              entryName: name,
              hint: S.current.messageFileName,
              formKey: formKey,
            ),
          );
        }).then((newName) {
      if (newName.isNotEmpty) {
        // The new name provided by the user.
        final parent = getDirname(path);
        final newEntryPath = buildDestinationPath(parent, newName);

        widget.cubit.moveEntry(source: path, destination: newEntryPath);

        Navigator.of(context).pop();
      }
    });
  }
}<|MERGE_RESOLUTION|>--- conflicted
+++ resolved
@@ -37,7 +37,6 @@
 class _FileDetailState extends State<FileDetail> {
   @override
   Widget build(BuildContext context) {
-<<<<<<< HEAD
     return SingleChildScrollView(child: Container(
       padding: Dimensions.paddingBottomSheet,
       child: Column(
@@ -52,18 +51,6 @@
             title: S.current.iconDownload,
             dense: true,
             onTap: () async {
-=======
-    return Container(
-        padding: Dimensions.paddingBottomSheet,
-        child: Column(
-          mainAxisAlignment: MainAxisAlignment.center,
-          mainAxisSize: MainAxisSize.min,
-          crossAxisAlignment: CrossAxisAlignment.stretch,
-          children: [
-            Fields.bottomSheetHandle(context),
-            Fields.bottomSheetTitle(S.current.titleFileDetails),
-            Fields.paddedActionText(S.current.iconDownload, onTap: () async {
->>>>>>> 3ae5ea17
               Navigator.of(context, rootNavigator: false).pop();
 
               await showDialog(
@@ -95,7 +82,6 @@
                 onTap: () => _showNewNameDialog(
                       widget.data.path,
                     ),
-<<<<<<< HEAD
                   );
                 }
               );
@@ -222,62 +208,6 @@
         ],
       )
     ));
-=======
-                icon: Icons.edit),
-            Fields.paddedActionText(
-              S.current.iconMove,
-              onTap: () => _showMoveEntryBottomSheet(widget.data.path,
-                  EntryType.file, widget.onMoveEntry, widget.onBottomSheetOpen),
-              icon: Icons.drive_file_move_outlined,
-            ),
-            Fields.paddedActionText(
-              S.current.iconDelete,
-              onTap: () async => {
-                showDialog<String>(
-                  context: widget.context,
-                  barrierDismissible: false, // user must tap button!
-                  builder: (BuildContext context) {
-                    final fileName = getBasename(widget.data.path);
-                    final parent = getDirname(widget.data.path);
-
-                    return Dialogs.buildDeleteFileAlertDialog(widget.cubit,
-                        widget.data.path, context, fileName, parent);
-                  },
-                ).then((fileName) {
-                  // If the user canceled the dialog, no file name is returned
-                  if (fileName?.isNotEmpty ?? false) {
-                    Navigator.of(context).pop();
-                  }
-                })
-              },
-              icon: Icons.delete_outlined,
-            ),
-            const Divider(
-              height: 10.0,
-              thickness: 2.0,
-              indent: 20.0,
-              endIndent: 20.0,
-            ),
-            Fields.iconLabel(
-              icon: Icons.info_rounded,
-              text: S.current.iconInformation,
-            ),
-            Fields.labeledText(
-              label: S.current.labelName,
-              text: widget.data.name,
-            ),
-            Fields.labeledText(
-              label: S.current.labelLocation,
-              text:
-                  widget.data.path.replaceAll(widget.data.name, '').trimRight(),
-            ),
-            Fields.labeledText(
-              label: S.current.labelSize,
-              text: formatSize(widget.data.size, units: true),
-            ),
-          ],
-        ));
->>>>>>> 3ae5ea17
   }
 
   _showMoveEntryBottomSheet(
