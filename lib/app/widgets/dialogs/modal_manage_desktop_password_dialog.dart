--- conflicted
+++ resolved
@@ -76,25 +76,16 @@
     if (passwordMode != PasswordMode.manual) {
       var validated = true;
 
-<<<<<<< HEAD
       if (PlatformValues.isMobileDevice && passwordMode == PasswordMode.bio) {
         try {
           validated = await SecurityValidations.validateBiometrics();
         } on Exception catch (e, st) {
           loggy.app('Biometric authentication (local_auth) failed', e, st);
           validated = false;
-=======
-      if (securePassword == null || securePassword.isEmpty) {
-        if (securePassword != null) {
-          final userAuthenticationFailed = authMode == AuthMode.noLocalPassword
-              ? S.current.messageRepoAuthFailed
-              : S.current.messageBioAuthFailed;
-          showSnackBar(userAuthenticationFailed);
->>>>>>> 33ab1f8e
         }
 
         if (!validated) {
-          showSnackBar(context, message: S.current.messageBioAuthFailed);
+          showSnackBar(S.current.messageBioAuthFailed);
           return false;
         }
       }
