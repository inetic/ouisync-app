import 'package:flutter/material.dart';
import 'package:flutter_hooks/flutter_hooks.dart';
<<<<<<< HEAD

import '../../../generated/l10n.dart';
import '../../cubits/repo.dart';
import '../../utils/repo_path.dart' as repo_path;
import '../../utils/platform/platform.dart';
import '../../utils/utils.dart';
import '../widgets.dart';
=======
import 'package:path/path.dart' as p;

import '../../../generated/l10n.dart';
import '../../cubits/cubits.dart' show RepoCubit;
import '../../utils/platform/platform.dart' show PlatformValues;
import '../../utils/utils.dart'
    show
        AppLogger,
        AppThemeExtension,
        Dialogs,
        Dimensions,
        Fields,
        TextEditingControllerExtension,
        Strings,
        ThemeGetter,
        validateNoEmptyMaybeRegExpr;
import '../widgets.dart' show NegativeButton, PositiveButton;
>>>>>>> 80daa46c

class RenameEntry extends HookWidget with AppLogger {
  RenameEntry({
    required this.parentContext,
    required this.repoCubit,
    required this.parent,
    required this.oldName,
    required this.originalExtension,
    required this.isFile,
    required this.hint,
  });

  final BuildContext parentContext;
  final RepoCubit repoCubit;
  final String parent;
  final String oldName;
  final String originalExtension;
  final bool isFile;
  final String hint;

  final formKey = GlobalKey<FormState>();

  late final TextEditingController _newNameController;

  late final FocusNode _nameTextFieldFocus;
  late final FocusNode _positiveButtonFocus;

  late final ValueNotifier<String> _errorMessage;

  @override
  Widget build(BuildContext context) {
    initHooks();
    selectEntryName(oldName, originalExtension, isFile);

    return Form(
        key: formKey,
        autovalidateMode: AutovalidateMode.onUserInteraction,
        child: _buildRenameEntryWidget(context));
  }

  void initHooks() {
    _newNameController =
        useTextEditingController.fromValue(TextEditingValue.empty);

    _newNameController.addListener(() {
      if (_newNameController.text.isEmpty ||
          _newNameController.text == oldName) {
        _errorMessage.value = '';
      }
    });

    _nameTextFieldFocus = useFocusNode(debugLabel: 'name-txt-focus');
    _positiveButtonFocus = useFocusNode(debugLabel: 'positive-btn-focus');

    _errorMessage = useValueNotifier('');
  }

  void selectEntryName(String value, String extension, bool isFile) {
    final fileExtensionOffset = isFile ? extension.length : 0;

    _newNameController.text = value;
    _newNameController.selectAll(extentOffset: fileExtensionOffset);
  }

  Widget _buildRenameEntryWidget(BuildContext context) => Column(
          mainAxisAlignment: MainAxisAlignment.center,
          mainAxisSize: MainAxisSize.max,
          crossAxisAlignment: CrossAxisAlignment.stretch,
          children: [
            Fields.constrainedText(
              '"$oldName"',
              flex: 0,
              style: context.theme.appTextStyle.bodyMedium
                  .copyWith(fontWeight: FontWeight.w400),
            ),
            Dimensions.spacingVerticalDouble,
            ValueListenableBuilder(
              valueListenable: _errorMessage,
              builder: (context, errorMessage, child) {
                return Fields.formTextField(
                  context: context,
                  controller: _newNameController,
                  textInputAction: TextInputAction.done,
                  labelText: S.current.labelName,
                  hintText: hint,
                  errorText:
                      _newNameController.text.isEmpty ? '' : errorMessage,
                  onFieldSubmitted: (newName) async {
                    final submitted = await _submitField(parent, newName);
                    if (submitted && PlatformValues.isDesktopDevice) {
<<<<<<< HEAD
                      Navigator.of(context).pop(newName);
=======
                      await Navigator.of(context).maybePop(newName);
>>>>>>> 80daa46c
                    }
                  },
                  validator: validateNoEmptyMaybeRegExpr(
                      emptyError:
                          S.current.messageErrorFormValidatorNameDefault,
                      regExp: Strings.entityNameRegExp,
                      regExpError: S.current.messageErrorCharactersNotAllowed),
                  focusNode: _nameTextFieldFocus,
                  autofocus: true,
                );
              },
            ),
            Fields.dialogActions(context, buttons: _actions(context)),
          ]);

  Future<bool> _submitField(String parent, String? newName) async {
    if (newName == null) return false;

    if (newName == oldName) {
      _errorMessage.value = S.current.messageEnterDifferentName;
      _nameTextFieldFocus.requestFocus();

      return false;
    }

    final validationOk = await _validateNewName(parent, newName);
    if (!validationOk) {
<<<<<<< HEAD
      final newExtension = repo_path.extension(newName);
=======
      final newExtension = p.extension(newName);
>>>>>>> 80daa46c
      selectEntryName(newName, newExtension, isFile);

      _nameTextFieldFocus.requestFocus();

      return false;
    }

    if (PlatformValues.isMobileDevice) {
      _positiveButtonFocus.requestFocus();
    }

    return true;
  }

  Future<bool> _validateNewName(String parent, String newName) async {
    if (!(formKey.currentState?.validate() ?? false)) return false;

    if (isFile) {
      final extensionValidationOK = await _validateExtension(newName);
      if (!extensionValidationOK) return false;
    }

    final newPathExistOk = await _validateNewNameDoNotExists(parent, newName);
    if (!newPathExistOk) return false;

    formKey.currentState!.save();
    return true;
  }

  Future<bool> _validateExtension(String name) async {
<<<<<<< HEAD
    final fileExtension = repo_path.extension(name);
=======
    final fileExtension = p.extension(name);
>>>>>>> 80daa46c

    /// If there was not extension originally, then no need to have or validate
    /// a new one
    if (originalExtension.isEmpty) return true;

    String title = '';
    String message = S.current.messageChangeExtensionAlert;

    if (fileExtension != originalExtension) {
      title = S.current.titleFileExtensionChanged;
    }

    if (fileExtension.isEmpty) {
      title = S.current.titleFileExtensionMissing;
    }

    if (title.isEmpty) return true;

    final continueAnyway = await Dialogs.alertDialogWithActions(
        context: parentContext,
        title: title,
        body: [
          Text(message)
        ],
        actions: [
          TextButton(
            child: Text(S.current.actionRename.toUpperCase()),
<<<<<<< HEAD
            onPressed: () => Navigator.of(parentContext).pop(true),
          ),
          TextButton(
            child: Text(S.current.actionCancelCapital),
            onPressed: () => Navigator.of(parentContext).pop(false),
=======
            onPressed: () async =>
                await Navigator.of(parentContext).maybePop(true),
          ),
          TextButton(
            child: Text(S.current.actionCancelCapital),
            onPressed: () async =>
                await Navigator.of(parentContext).maybePop(false),
>>>>>>> 80daa46c
          )
        ]);

    return continueAnyway ?? false;
  }

  Future<bool> _validateNewNameDoNotExists(
    String parent,
    String newName,
  ) async {
<<<<<<< HEAD
    final newPath = repo_path.join(parent, newName);
=======
    final newPath = p.join(parent, newName);
>>>>>>> 80daa46c
    final exist = await repoCubit.exists(newPath);
    if (exist) {
      _errorMessage.value = S.current.messageEntryAlreadyExist(newName);
      return false;
    }

    _errorMessage.value = '';
    return true;
  }

  List<Widget> _actions(BuildContext context) => [
        NegativeButton(
            text: S.current.actionCancel,
<<<<<<< HEAD
            onPressed: () => Navigator.of(context).pop(''),
=======
            onPressed: () async => await Navigator.of(context).maybePop(''),
>>>>>>> 80daa46c
            buttonsAspectRatio: Dimensions.aspectRatioModalDialogButton),
        PositiveButton(
            text: S.current.actionRename,
            onPressed: () async =>
                await _onSaved(context, parent, _newNameController.text),
            buttonsAspectRatio: Dimensions.aspectRatioModalDialogButton,
            focusNode: _positiveButtonFocus)
      ];

  Future<void> _onSaved(
    BuildContext context,
    String parent,
    String? newName,
  ) async {
    final submitted = await _submitField(parent, newName);
    if (submitted) {
<<<<<<< HEAD
      Navigator.of(context).pop(newName);
=======
      await Navigator.of(context).maybePop(newName);
>>>>>>> 80daa46c
    }
  }
}<|MERGE_RESOLUTION|>--- conflicted
+++ resolved
@@ -1,14 +1,5 @@
 import 'package:flutter/material.dart';
 import 'package:flutter_hooks/flutter_hooks.dart';
-<<<<<<< HEAD
-
-import '../../../generated/l10n.dart';
-import '../../cubits/repo.dart';
-import '../../utils/repo_path.dart' as repo_path;
-import '../../utils/platform/platform.dart';
-import '../../utils/utils.dart';
-import '../widgets.dart';
-=======
 import 'package:path/path.dart' as p;
 
 import '../../../generated/l10n.dart';
@@ -26,7 +17,6 @@
         ThemeGetter,
         validateNoEmptyMaybeRegExpr;
 import '../widgets.dart' show NegativeButton, PositiveButton;
->>>>>>> 80daa46c
 
 class RenameEntry extends HookWidget with AppLogger {
   RenameEntry({
@@ -117,11 +107,7 @@
                   onFieldSubmitted: (newName) async {
                     final submitted = await _submitField(parent, newName);
                     if (submitted && PlatformValues.isDesktopDevice) {
-<<<<<<< HEAD
-                      Navigator.of(context).pop(newName);
-=======
                       await Navigator.of(context).maybePop(newName);
->>>>>>> 80daa46c
                     }
                   },
                   validator: validateNoEmptyMaybeRegExpr(
@@ -149,11 +135,7 @@
 
     final validationOk = await _validateNewName(parent, newName);
     if (!validationOk) {
-<<<<<<< HEAD
-      final newExtension = repo_path.extension(newName);
-=======
       final newExtension = p.extension(newName);
->>>>>>> 80daa46c
       selectEntryName(newName, newExtension, isFile);
 
       _nameTextFieldFocus.requestFocus();
@@ -184,11 +166,7 @@
   }
 
   Future<bool> _validateExtension(String name) async {
-<<<<<<< HEAD
-    final fileExtension = repo_path.extension(name);
-=======
     final fileExtension = p.extension(name);
->>>>>>> 80daa46c
 
     /// If there was not extension originally, then no need to have or validate
     /// a new one
@@ -216,13 +194,6 @@
         actions: [
           TextButton(
             child: Text(S.current.actionRename.toUpperCase()),
-<<<<<<< HEAD
-            onPressed: () => Navigator.of(parentContext).pop(true),
-          ),
-          TextButton(
-            child: Text(S.current.actionCancelCapital),
-            onPressed: () => Navigator.of(parentContext).pop(false),
-=======
             onPressed: () async =>
                 await Navigator.of(parentContext).maybePop(true),
           ),
@@ -230,7 +201,6 @@
             child: Text(S.current.actionCancelCapital),
             onPressed: () async =>
                 await Navigator.of(parentContext).maybePop(false),
->>>>>>> 80daa46c
           )
         ]);
 
@@ -241,11 +211,7 @@
     String parent,
     String newName,
   ) async {
-<<<<<<< HEAD
-    final newPath = repo_path.join(parent, newName);
-=======
     final newPath = p.join(parent, newName);
->>>>>>> 80daa46c
     final exist = await repoCubit.exists(newPath);
     if (exist) {
       _errorMessage.value = S.current.messageEntryAlreadyExist(newName);
@@ -259,11 +225,7 @@
   List<Widget> _actions(BuildContext context) => [
         NegativeButton(
             text: S.current.actionCancel,
-<<<<<<< HEAD
-            onPressed: () => Navigator.of(context).pop(''),
-=======
             onPressed: () async => await Navigator.of(context).maybePop(''),
->>>>>>> 80daa46c
             buttonsAspectRatio: Dimensions.aspectRatioModalDialogButton),
         PositiveButton(
             text: S.current.actionRename,
@@ -280,11 +242,7 @@
   ) async {
     final submitted = await _submitField(parent, newName);
     if (submitted) {
-<<<<<<< HEAD
-      Navigator.of(context).pop(newName);
-=======
       await Navigator.of(context).maybePop(newName);
->>>>>>> 80daa46c
     }
   }
 }