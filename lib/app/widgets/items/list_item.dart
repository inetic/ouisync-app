import 'package:flutter/material.dart';

import '../../models/models.dart';
import '../../models/repo_state.dart';
import '../../utils/utils.dart';
import '../widgets.dart';

class ListItem extends StatelessWidget {
  const ListItem({
    required this.repository,
    required this.itemData,
    required this.mainAction,
    // required this.filePopupMenu,
    required this.folderDotsAction,
    Key? key,
  }) : super(key: key);

  final RepoState repository;
  final BaseItem itemData;
  final Function mainAction;
  // final PopupMenuButton<dynamic>? filePopupMenu;
  final Function? folderDotsAction;

  @override
  Widget build(BuildContext context) {
    return Material(
      child: InkWell(
        onTap:() => mainAction.call(),
        splashColor: Colors.blue,
        child: Container(
          padding: Dimensions.paddingListItem,
          child: _buildItem(),
        )
      ),
      color: Colors.white,
    );
  }

  Widget _buildItem() {
    if (itemData.type == ItemType.file) {
      return _buildFileItem();
    } else {
      return _buildFolderItem();
    }
  }

  Widget _buildFileItem() =>
    Row(
      crossAxisAlignment: CrossAxisAlignment.center,
      children: <Widget>[
        Expanded(
          flex: 1,
          child: FileIconAnimated(repository: repository, path: itemData.path)),
        Expanded(
          flex: 9,
          child: Padding(
            padding: Dimensions.paddingItem,
<<<<<<< HEAD
            child: FileDescription(fileData: itemData))),
        _getVerticalMenuAction(),
=======
            child: FileDescription(repository: repository, fileData: itemData))),
        _getFileAction(),
>>>>>>> 10c09b3e
      ],
    );

  Widget _buildFolderItem() {
    return Row(
      crossAxisAlignment: CrossAxisAlignment.center,
      children: <Widget>[
        const Expanded(
          flex: 1,
          child: Icon(
            Icons.folder_rounded,
            size: Dimensions.sizeIconAverage,
            color: Constants.folderIconColor)),
        Expanded(
          flex: 9,
          child: Padding(
            padding: Dimensions.paddingItem,
            child: FolderDescription(folderData: itemData))),
        _getVerticalMenuAction(),
      ],
    );
  }

  Widget _getVerticalMenuAction() {
    return IconButton(
      icon: const Icon(Icons.more_vert_rounded, size: Dimensions.sizeIconSmall),
      onPressed: () async => await folderDotsAction!.call());
  }

}<|MERGE_RESOLUTION|>--- conflicted
+++ resolved
@@ -55,13 +55,8 @@
           flex: 9,
           child: Padding(
             padding: Dimensions.paddingItem,
-<<<<<<< HEAD
             child: FileDescription(fileData: itemData))),
         _getVerticalMenuAction(),
-=======
-            child: FileDescription(repository: repository, fileData: itemData))),
-        _getFileAction(),
->>>>>>> 10c09b3e
       ],
     );
 
