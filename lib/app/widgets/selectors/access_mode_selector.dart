--- conflicted
+++ resolved
@@ -1,144 +1,112 @@
-import 'package:flutter/material.dart';
-import 'package:ouisync_plugin/ouisync_plugin.dart';
-
-import '../../../generated/l10n.dart';
-import '../../utils/loggers/ouisync_app_logger.dart';
-import '../../utils/utils.dart';
-
-class AccessModeSelector extends StatefulWidget {
-  const AccessModeSelector({
-    required this.currentAccessMode,
-    required this.availableAccessMode,
-    required this.onChanged,
-    required this.onDisabledMessage,
-    Key? key
-  }) : super(key: key);
-
-  final AccessMode currentAccessMode;
-  final List<AccessMode> availableAccessMode;
-  final Future<void> Function(AccessMode?) onChanged;
-  final void Function(bool, String, int) onDisabledMessage;
-
-  @override
-  State<AccessModeSelector> createState() => _AccessModeSelectorState();
-}
-
-class _AccessModeSelectorState extends State<AccessModeSelector>
-    with OuiSyncAppLogger {
-  final Map<AccessMode, String> accessModeDescriptions = {
-    AccessMode.blind: S.current.messageBlindReplicaExplanation,
-    AccessMode.read: S.current.messageReadReplicaExplanation,
-    AccessMode.write: S.current.messageWriteReplicaExplanation
-  };
-
-  AccessMode? _selectedMode;
-
-  @override
-  Widget build(BuildContext context) {
-    return Container(
-        padding: Dimensions.paddingActionBoxTop,
-        decoration: const BoxDecoration(
-            borderRadius:
-                BorderRadius.all(Radius.circular(Dimensions.radiusSmall)),
-            color: Constants.inputBackgroundColor),
-        child: _buildModeSelector());
-  }
-
-  Widget _buildModeSelector() {
-    return Column(
-      children: [
-        Padding(
-            padding: Dimensions.paddingItem,
-            child: Row(children: [
-              Fields.constrainedText(S.current.labelSetPermission,
-                  fontSize: Dimensions.fontMicro,
-                  fontWeight: FontWeight.normal,
-                  color: Constants.inputLabelForeColor)
-            ])),
-        Row(
-          mainAxisAlignment: MainAxisAlignment.spaceAround,
-          children: _buildAccessModeOptions(),
-        )
-      ],
-    );
-  }
-
-  List<Widget> _buildAccessModeOptions() {
-<<<<<<< HEAD
-    return AccessMode.values.map((mode) =>
-      Expanded(child: RadioListTile(
-        title: Text(mode.name,
-        textAlign: TextAlign.start,
-          style: TextStyle(
-            fontSize: Dimensions.fontAverage,
-            color: _getModeStateColor(mode)
-          ),),
-        toggleable: true,
-        contentPadding: EdgeInsets.zero,
-        value: mode,
-        groupValue: _selectedMode,
-        onChanged: (current) async {
-          loggy.app('Access mode: $current');
-
-          final disabledMessage = 
-            S.current.messageAccessModeDisabled(widget.currentAccessMode.name);
-          final isEnabled = widget.availableAccessMode.contains(mode);
-
-          widget.onDisabledMessage(
-            !isEnabled,
-            disabledMessage,
-            Constants.notAvailableActionMessageDuration);
-
-          if (!isEnabled) {
-            return;
-          }
-
-          if (current == null) {
-            setState(() => _selectedMode = null);
-            await widget.onChanged(null);
-=======
-    return widget.accessModes
-        .map((mode) => Expanded(
-                child: RadioListTile(
-              title: Text(
-                mode.name,
-                textAlign: TextAlign.start,
-                style: const TextStyle(
-                  fontSize: Dimensions.fontAverage,
-                ),
-              ),
-              toggleable: true,
-              contentPadding: EdgeInsets.zero,
-              value: mode,
-              groupValue: _selectedMode,
-              onChanged: (current) async {
-                loggy.app('Access mode: $current');
-
-                if (current == null) {
-                  setState(() => _selectedMode = null);
-                  await widget.onChanged(null);
->>>>>>> 3ae5ea17
-
-                  return;
-                }
-
-                setState(() => _selectedMode = current);
-                await widget.onChanged(current);
-              },
-            )))
-        .toList();
-  }
-<<<<<<< HEAD
-
-  Color _getModeStateColor(AccessMode accessMode) {
-    if (widget.availableAccessMode.contains(accessMode)) {
-      return Colors.black;
-    }
-
-    return Colors.grey;
-  }
-}
-=======
-}
-
->>>>>>> 3ae5ea17
+import 'package:flutter/material.dart';
+import 'package:ouisync_plugin/ouisync_plugin.dart';
+
+import '../../../generated/l10n.dart';
+import '../../utils/loggers/ouisync_app_logger.dart';
+import '../../utils/utils.dart';
+
+class AccessModeSelector extends StatefulWidget {
+  const AccessModeSelector({
+    required this.currentAccessMode,
+    required this.availableAccessMode,
+    required this.onChanged,
+    required this.onDisabledMessage,
+    Key? key
+  }) : super(key: key);
+
+  final AccessMode currentAccessMode;
+  final List<AccessMode> availableAccessMode;
+  final Future<void> Function(AccessMode?) onChanged;
+  final void Function(bool, String, int) onDisabledMessage;
+
+  @override
+  State<AccessModeSelector> createState() => _AccessModeSelectorState();
+}
+
+class _AccessModeSelectorState extends State<AccessModeSelector>
+    with OuiSyncAppLogger {
+  final Map<AccessMode, String> accessModeDescriptions = {
+    AccessMode.blind: S.current.messageBlindReplicaExplanation,
+    AccessMode.read: S.current.messageReadReplicaExplanation,
+    AccessMode.write: S.current.messageWriteReplicaExplanation
+  };
+
+  AccessMode? _selectedMode;
+
+  @override
+  Widget build(BuildContext context) {
+    return Container(
+        padding: Dimensions.paddingActionBoxTop,
+        decoration: const BoxDecoration(
+            borderRadius:
+                BorderRadius.all(Radius.circular(Dimensions.radiusSmall)),
+            color: Constants.inputBackgroundColor),
+        child: _buildModeSelector());
+  }
+
+  Widget _buildModeSelector() {
+    return Column(
+        children: [
+          Padding(
+            padding: Dimensions.paddingItem,
+            child: Row(children: [Fields.constrainedText(
+              S.current.labelSetPermission,
+              fontSize: Dimensions.fontMicro,
+              fontWeight: FontWeight.normal,
+              color: Constants.inputLabelForeColor)])),
+          Row(
+            mainAxisAlignment: MainAxisAlignment.spaceAround,
+            children: _buildAccessModeOptions(),)
+        ],);
+  }
+
+  List<Widget> _buildAccessModeOptions() {
+    return AccessMode.values.map((mode) =>
+      Expanded(child: RadioListTile(
+        title: Text(mode.name,
+        textAlign: TextAlign.start,
+          style: TextStyle(
+            fontSize: Dimensions.fontAverage,
+            color: _getModeStateColor(mode)
+          ),),
+        toggleable: true,
+        contentPadding: EdgeInsets.zero,
+        value: mode,
+        groupValue: _selectedMode,
+        onChanged: (current) async {
+          loggy.app('Access mode: $current');
+
+          final disabledMessage = 
+            S.current.messageAccessModeDisabled(widget.currentAccessMode.name);
+          final isEnabled = widget.availableAccessMode.contains(mode);
+
+          widget.onDisabledMessage(
+            !isEnabled,
+            disabledMessage,
+            Constants.notAvailableActionMessageDuration);
+
+          if (!isEnabled) {
+            return;
+          }
+
+          if (current == null) {
+            setState(() => _selectedMode = null);
+            await widget.onChanged(null);
+
+            return;
+          }
+
+          setState(() => _selectedMode = current as AccessMode);
+          await widget.onChanged(current as AccessMode);
+        },
+      ))).toList();
+  }
+
+  Color _getModeStateColor(AccessMode accessMode) {
+    if (widget.availableAccessMode.contains(accessMode)) {
+      return Colors.black;
+    }
+
+    return Colors.grey;
+  }
+}