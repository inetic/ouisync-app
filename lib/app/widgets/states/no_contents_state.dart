<<<<<<< HEAD
import 'package:flutter/material.dart';
import 'package:ouisync/ouisync.dart' as oui;

import '../../../generated/l10n.dart';
import '../../cubits/repo.dart';
import '../../utils/utils.dart';

class NoContentsState extends StatelessWidget {
  const NoContentsState({
    required this.repository,
    required this.path,
  });

  final RepoCubit repository;
  final String path;

  @override
  Widget build(BuildContext context) {
    final emptyFolderImageHeight = MediaQuery.of(context).size.height *
        Constants.statePlaceholderImageHeightFactor;

    return Center(
      child: SingleChildScrollView(
        reverse: false,
        child: Column(
          mainAxisAlignment: MainAxisAlignment.center,
          crossAxisAlignment: CrossAxisAlignment.center,
          children: [
            Align(
                alignment: AlignmentDirectional.center,
                child: Fields.placeholderWidget(
                    assetName: Constants.assetEmptyFolder,
                    assetHeight: emptyFolderImageHeight)),
            Dimensions.spacingVerticalDouble,
            Align(
              alignment: AlignmentDirectional.center,
              child: Fields.inPageMainMessage(
                  path.isEmpty
                      ? S.current.messageEmptyRepo
                      : S.current.messageEmptyFolder,
                  style: context.theme.appTextStyle.bodyLarge),
            ),
            Dimensions.spacingVertical,
            Align(
              alignment: AlignmentDirectional.center,
              child: Fields.inPageSecondaryMessage(
                repository.state.accessMode == oui.AccessMode.write
                    ? S.current.messageCreateAddNewItem
                    : S.current.messageReadOnlyContents,
                tags: {
                  Constants.inlineTextBold: InlineTextStyles.bold,
                  Constants.inlineTextIcon: InlineTextStyles.icon(
                      Icons.add_circle,
                      size: Dimensions.sizeIconBig,
                      color: Theme.of(context).primaryColor)
                },
              ),
            ),
          ],
        ),
      ),
    );
  }
}
=======
import 'package:flutter/material.dart';
import 'package:ouisync/ouisync.dart' as oui;

import '../../../generated/l10n.dart';
import '../../cubits/repo.dart';
import '../../utils/utils.dart';

class NoContentsState extends StatelessWidget {
  const NoContentsState({
    required this.directionality,
    required this.repository,
    required this.path,
  });

  final TextDirection directionality;
  final RepoCubit repository;
  final String path;

  @override
  Widget build(BuildContext context) {
    final emptyFolderImageHeight = MediaQuery.of(context).size.height *
        Constants.statePlaceholderImageHeightFactor;

    return Directionality(
      textDirection: directionality,
      child: Center(
        child: SingleChildScrollView(
          reverse: false,
          child: Column(
            mainAxisAlignment: MainAxisAlignment.center,
            crossAxisAlignment: CrossAxisAlignment.center,
            children: [
              Align(
                  alignment: AlignmentDirectional.center,
                  child: Fields.placeholderWidget(
                      assetName: Constants.assetEmptyFolder,
                      assetHeight: emptyFolderImageHeight)),
              Dimensions.spacingVerticalDouble,
              Align(
                alignment: AlignmentDirectional.center,
                child: Fields.inPageMainMessage(
                    path.isEmpty
                        ? S.current.messageEmptyRepo
                        : S.current.messageEmptyFolder,
                    style: context.theme.appTextStyle.bodyLarge),
              ),
              Dimensions.spacingVertical,
              Align(
                alignment: AlignmentDirectional.center,
                child: Fields.inPageSecondaryMessage(
                  repository.state.accessMode == oui.AccessMode.write
                      ? S.current.messageCreateAddNewItem
                      : S.current.messageReadOnlyContents,
                  tags: {
                    Constants.inlineTextBold: InlineTextStyles.bold,
                    Constants.inlineTextIcon: InlineTextStyles.icon(
                        Icons.add_circle,
                        size: Dimensions.sizeIconBig,
                        color: Theme.of(context).primaryColor)
                  },
                ),
              ),
            ],
          ),
        ),
      ),
    );
  }
}
>>>>>>> c48ec885
<|MERGE_RESOLUTION|>--- conflicted
+++ resolved
@@ -1,69 +1,3 @@
-<<<<<<< HEAD
-import 'package:flutter/material.dart';
-import 'package:ouisync/ouisync.dart' as oui;
-
-import '../../../generated/l10n.dart';
-import '../../cubits/repo.dart';
-import '../../utils/utils.dart';
-
-class NoContentsState extends StatelessWidget {
-  const NoContentsState({
-    required this.repository,
-    required this.path,
-  });
-
-  final RepoCubit repository;
-  final String path;
-
-  @override
-  Widget build(BuildContext context) {
-    final emptyFolderImageHeight = MediaQuery.of(context).size.height *
-        Constants.statePlaceholderImageHeightFactor;
-
-    return Center(
-      child: SingleChildScrollView(
-        reverse: false,
-        child: Column(
-          mainAxisAlignment: MainAxisAlignment.center,
-          crossAxisAlignment: CrossAxisAlignment.center,
-          children: [
-            Align(
-                alignment: AlignmentDirectional.center,
-                child: Fields.placeholderWidget(
-                    assetName: Constants.assetEmptyFolder,
-                    assetHeight: emptyFolderImageHeight)),
-            Dimensions.spacingVerticalDouble,
-            Align(
-              alignment: AlignmentDirectional.center,
-              child: Fields.inPageMainMessage(
-                  path.isEmpty
-                      ? S.current.messageEmptyRepo
-                      : S.current.messageEmptyFolder,
-                  style: context.theme.appTextStyle.bodyLarge),
-            ),
-            Dimensions.spacingVertical,
-            Align(
-              alignment: AlignmentDirectional.center,
-              child: Fields.inPageSecondaryMessage(
-                repository.state.accessMode == oui.AccessMode.write
-                    ? S.current.messageCreateAddNewItem
-                    : S.current.messageReadOnlyContents,
-                tags: {
-                  Constants.inlineTextBold: InlineTextStyles.bold,
-                  Constants.inlineTextIcon: InlineTextStyles.icon(
-                      Icons.add_circle,
-                      size: Dimensions.sizeIconBig,
-                      color: Theme.of(context).primaryColor)
-                },
-              ),
-            ),
-          ],
-        ),
-      ),
-    );
-  }
-}
-=======
 import 'package:flutter/material.dart';
 import 'package:ouisync/ouisync.dart' as oui;
 
@@ -132,5 +66,4 @@
       ),
     );
   }
-}
->>>>>>> c48ec885
+}