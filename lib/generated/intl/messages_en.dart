// DO NOT EDIT. This is code generated via package:intl/generate_localized.dart
// This is a library that provides messages for a en locale. All the
// messages from the main program should be duplicated here with the same
// function name.

// Ignore issues from commonly used lints in this file.
// ignore_for_file:unnecessary_brace_in_string_interps, unnecessary_new
// ignore_for_file:prefer_single_quotes,comment_references, directives_ordering
// ignore_for_file:annotate_overrides,prefer_generic_function_type_aliases
// ignore_for_file:unused_import, file_names, avoid_escaping_inner_quotes
// ignore_for_file:unnecessary_string_interpolations, unnecessary_string_escapes

import 'package:intl/intl.dart';
import 'package:intl/message_lookup_by_library.dart';

final messages = new MessageLookup();

typedef String MessageIfAbsent(String messageStr, List<dynamic> args);

class MessageLookup extends MessageLookupByLibrary {
  String get localeName => 'en';

  static String m0(access) =>
      "The permission cannot be higher than the repository current access mode: ${access}";

  static String m1(path) => "File downloaded to ${path}";

  static String m2(name) => "${name} - downloading canceled";

  static String m3(name) => "${name} - download failed";

  static String m4(entry) => "${entry} already exists.";

  static String m5(path) =>
      "The current folder is missing, navigating to its parent: ${path}";

  static String m6(error) => "Error: ${error}";

  static String m7(dokanUrl) => "Dokan is missing.${dokanUrl}";

  static String m8(name) => "Initialization of the repository ${name} failed";

  static String m9(path) => "${path} is not empty";

  static String m10(name) => "Failed to import repository ${name}";

  static String m11(name) => "Failed to create repository ${name}";

  static String m12(reason) =>
      "Accessing repositories via File Explorer is not available: ${reason}";

  static String m13(name) =>
      "${name} already exist in this location.\n\nWhat do you want to do?";

  static String m14(name) => "Folder deleted successfully: ${name}";

  static String m15(number) =>
      "Do you want to lock all open repositories?\n\n(${number} open)";

  static String m16(path) => "from ${path}";

  static String m17(name) => "Error creating file ${name}";

  static String m18(name) => "Error opening file ${name}";

  static String m19(path) => "Previewing file ${path} failed";

  static String m20(name) => "We could not delete the repository \"${name}\"";

  static String m21(name) =>
      "We could not find the repository \"${name}\" at the usual location";

  static String m22(access) => "Access mode granted: ${access}";

  static String m23(name) =>
      "This repository already exists in the app under the name \"${name}\".";

  static String m24(name) => "Suggested: ${name}\n(tap here to use this name)";

  static String m25(name) => "Sort by: ${name}";

  static String m26(access) => "Unlocked as a ${access} replica";

  static String m27(name) => "Enter password to unlock \"${name}\"";

  static String m28(name) => "${name} writing canceled";

  static String m29(name) => "${name} - writing failed";

  static String m30(access) => "${access}";

  static String m31(changes) => "${changes}";

  static String m32(entry) => "${entry}";

  static String m33(error) => "${error}";

  static String m34(name) => "${name}";

  static String m35(number) => "${number}";

  static String m36(path) => "${path}";

  static String m37(status) => "${status}";

  static String m38(name) => "Share repository \"${name}\"";

  final messages = _notInlinedMessages(_notInlinedMessages);
  static Map<String, Function> _notInlinedMessages(_) => <String, Function>{
        "actionAccept": MessageLookupByLibrary.simpleMessage("Accept"),
        "actionAcceptCapital": MessageLookupByLibrary.simpleMessage("ACCEPT"),
        "actionAddRepository":
            MessageLookupByLibrary.simpleMessage("Import a Repository"),
        "actionAddRepositoryWithToken":
            MessageLookupByLibrary.simpleMessage("Import Repository"),
        "actionBack": MessageLookupByLibrary.simpleMessage("Back"),
        "actionCancel": MessageLookupByLibrary.simpleMessage("Cancel"),
        "actionCancelCapital": MessageLookupByLibrary.simpleMessage("CANCEL"),
        "actionClear": MessageLookupByLibrary.simpleMessage("Clear"),
        "actionCloseCapital": MessageLookupByLibrary.simpleMessage("CLOSE"),
        "actionCreate": MessageLookupByLibrary.simpleMessage("Create"),
        "actionCreateRepository":
            MessageLookupByLibrary.simpleMessage("Create Repository"),
        "actionDelete": MessageLookupByLibrary.simpleMessage("Delete"),
        "actionDeleteCapital": MessageLookupByLibrary.simpleMessage("DELETE"),
        "actionDeleteFile": MessageLookupByLibrary.simpleMessage("Delete file"),
        "actionDeleteFolder":
            MessageLookupByLibrary.simpleMessage("Delete folder"),
        "actionDeleteRepository":
            MessageLookupByLibrary.simpleMessage("Delete repository"),
        "actionDiscard": MessageLookupByLibrary.simpleMessage("Discard"),
        "actionDone": MessageLookupByLibrary.simpleMessage("Done"),
        "actionEditRepositoryName":
            MessageLookupByLibrary.simpleMessage("Edit name"),
        "actionEject": MessageLookupByLibrary.simpleMessage("Eject"),
        "actionExit": MessageLookupByLibrary.simpleMessage("Exit"),
        "actionGoToSettings":
            MessageLookupByLibrary.simpleMessage("Go to settings"),
        "actionHide": MessageLookupByLibrary.simpleMessage("Hide"),
        "actionHideCapital": MessageLookupByLibrary.simpleMessage("HIDE"),
        "actionIAgree": MessageLookupByLibrary.simpleMessage("I agree"),
        "actionIDontAgree":
            MessageLookupByLibrary.simpleMessage("I don’t agree"),
        "actionImport": MessageLookupByLibrary.simpleMessage("Import"),
        "actionImportRepo":
            MessageLookupByLibrary.simpleMessage("Import repository"),
        "actionInstallDokan":
            MessageLookupByLibrary.simpleMessage("Install Dokan"),
        "actionLocateRepo":
            MessageLookupByLibrary.simpleMessage("Locate repository"),
        "actionLockCapital": MessageLookupByLibrary.simpleMessage("LOCK"),
        "actionMove": MessageLookupByLibrary.simpleMessage("Move"),
        "actionNewFile": MessageLookupByLibrary.simpleMessage("File"),
        "actionNewFolder": MessageLookupByLibrary.simpleMessage("Folder"),
        "actionNewMediaFile": MessageLookupByLibrary.simpleMessage("Media"),
        "actionNewRepo":
            MessageLookupByLibrary.simpleMessage("Create repository"),
        "actionNext": MessageLookupByLibrary.simpleMessage("Next"),
        "actionNo": MessageLookupByLibrary.simpleMessage("No"),
        "actionOK": MessageLookupByLibrary.simpleMessage("OK"),
        "actionPreviewFile":
            MessageLookupByLibrary.simpleMessage("Preview file"),
        "actionReloadContents": MessageLookupByLibrary.simpleMessage("Reload"),
        "actionReloadRepo":
            MessageLookupByLibrary.simpleMessage("Reload repository"),
        "actionRemove": MessageLookupByLibrary.simpleMessage("Remove"),
        "actionRemoveLocalPassword":
            MessageLookupByLibrary.simpleMessage("Remove local password"),
        "actionRemoveRepo":
            MessageLookupByLibrary.simpleMessage("Remove repository"),
        "actionRename": MessageLookupByLibrary.simpleMessage("Rename"),
        "actionRetry": MessageLookupByLibrary.simpleMessage("Retry"),
        "actionSave": MessageLookupByLibrary.simpleMessage("Save"),
        "actionSaveChanges":
            MessageLookupByLibrary.simpleMessage("Save changes"),
        "actionScanQR": MessageLookupByLibrary.simpleMessage("Scan a QR code"),
        "actionShare": MessageLookupByLibrary.simpleMessage("Share"),
        "actionShareFile": MessageLookupByLibrary.simpleMessage("Share file"),
        "actionShow": MessageLookupByLibrary.simpleMessage("Show"),
        "actionSkip": MessageLookupByLibrary.simpleMessage("Skip"),
        "actionUndo": MessageLookupByLibrary.simpleMessage("Undo"),
        "actionUnlock": MessageLookupByLibrary.simpleMessage("Unlock"),
        "actionUpdate": MessageLookupByLibrary.simpleMessage("Update"),
        "actionUpdateDokan":
            MessageLookupByLibrary.simpleMessage("Update Dokan"),
        "actionYes": MessageLookupByLibrary.simpleMessage("Yes"),
        "buttonLocateRepository":
            MessageLookupByLibrary.simpleMessage("Locate"),
        "iconAccessMode": MessageLookupByLibrary.simpleMessage("Access Mode"),
        "iconAddExistingRepository":
            MessageLookupByLibrary.simpleMessage("Import a repository"),
        "iconCreateRepository":
            MessageLookupByLibrary.simpleMessage("Create a new repository"),
        "iconDelete": MessageLookupByLibrary.simpleMessage("Delete"),
        "iconDownload": MessageLookupByLibrary.simpleMessage("Download"),
        "iconInformation": MessageLookupByLibrary.simpleMessage("Information"),
        "iconMove": MessageLookupByLibrary.simpleMessage("Move"),
        "iconPreview": MessageLookupByLibrary.simpleMessage("Preview"),
        "iconRename": MessageLookupByLibrary.simpleMessage("Rename"),
        "iconShare": MessageLookupByLibrary.simpleMessage("Share"),
        "iconShareTokenWithPeer":
            MessageLookupByLibrary.simpleMessage("Share this with your peer"),
        "labelAppVersion": MessageLookupByLibrary.simpleMessage("App version"),
        "labelAttachLogs": MessageLookupByLibrary.simpleMessage("Attach logs"),
        "labelBitTorrentDHT":
            MessageLookupByLibrary.simpleMessage("BitTorrent DHT"),
        "labelConnectionType":
            MessageLookupByLibrary.simpleMessage("Connection type"),
        "labelCopyLink": MessageLookupByLibrary.simpleMessage("Copy link"),
        "labelDestination": MessageLookupByLibrary.simpleMessage("Destination"),
        "labelDownloadedTo":
            MessageLookupByLibrary.simpleMessage("Downloaded to:"),
        "labelEndpoint": MessageLookupByLibrary.simpleMessage("Endpoint: "),
        "labelExternalIPv4":
            MessageLookupByLibrary.simpleMessage("External IPv4"),
        "labelExternalIPv6":
            MessageLookupByLibrary.simpleMessage("External IPv6"),
        "labelLocalIPv4": MessageLookupByLibrary.simpleMessage("Local IPv4"),
        "labelLocalIPv6": MessageLookupByLibrary.simpleMessage("Local IPv6"),
        "labelLocation": MessageLookupByLibrary.simpleMessage("Location: "),
        "labelLockAllRepos": MessageLookupByLibrary.simpleMessage("Lock all"),
        "labelName": MessageLookupByLibrary.simpleMessage("Name: "),
        "labelNewName": MessageLookupByLibrary.simpleMessage("New name: "),
        "labelPassword": MessageLookupByLibrary.simpleMessage("Password: "),
        "labelPeers": MessageLookupByLibrary.simpleMessage("Peers"),
        "labelQRCode": MessageLookupByLibrary.simpleMessage("QR code"),
        "labelQuicListenerEndpointV4":
            MessageLookupByLibrary.simpleMessage("Listening on QUIC/UDP IPv4"),
        "labelQuicListenerEndpointV6":
            MessageLookupByLibrary.simpleMessage("Listening on QUIC/UDP IPv6"),
        "labelRememberPassword":
            MessageLookupByLibrary.simpleMessage("Remember password"),
        "labelRenameRepository":
            MessageLookupByLibrary.simpleMessage("Enter the new name: "),
        "labelRepositoryCurrentPassword":
            MessageLookupByLibrary.simpleMessage("Current password"),
        "labelRepositoryLink":
            MessageLookupByLibrary.simpleMessage("Repository link: "),
        "labelRetypePassword":
            MessageLookupByLibrary.simpleMessage("Retype password: "),
        "labelSelectRepository":
            MessageLookupByLibrary.simpleMessage("Select repository "),
        "labelSetPermission":
            MessageLookupByLibrary.simpleMessage("Set permission"),
        "labelShareLink": MessageLookupByLibrary.simpleMessage("Share link"),
        "labelSize": MessageLookupByLibrary.simpleMessage("Size: "),
        "labelSyncStatus":
            MessageLookupByLibrary.simpleMessage("Sync Status: "),
        "labelTcpListenerEndpointV4":
            MessageLookupByLibrary.simpleMessage("Listening on TCP IPv4"),
        "labelTcpListenerEndpointV6":
            MessageLookupByLibrary.simpleMessage("Listening on TCP IPv6"),
        "labelTokenLink":
            MessageLookupByLibrary.simpleMessage("Repository share link"),
        "labelTypePassword":
            MessageLookupByLibrary.simpleMessage("Type password: "),
        "labelUseExternalStorage":
            MessageLookupByLibrary.simpleMessage("Use external storage"),
        "languageIsNotAvailable":
            MessageLookupByLibrary.simpleMessage("not available"),
        "languageOfTheDevice":
            MessageLookupByLibrary.simpleMessage("device\'s language"),
        "menuItemAbout": MessageLookupByLibrary.simpleMessage("About"),
        "menuItemLogs": MessageLookupByLibrary.simpleMessage("Logs"),
        "menuItemNetwork": MessageLookupByLibrary.simpleMessage("Network"),
        "menuItemRepository":
            MessageLookupByLibrary.simpleMessage("Repository"),
        "messageAccessModeDisabled": m0,
        "messageAccessingSecureStorage":
            MessageLookupByLibrary.simpleMessage("Accessing secure storage"),
        "messageAck": MessageLookupByLibrary.simpleMessage("Ack!"),
        "messageActionNotAvailable": MessageLookupByLibrary.simpleMessage(
            "This option is not available on read-only repositories"),
        "messageAddRepoDb": MessageLookupByLibrary.simpleMessage(
            "Import repository from file system"),
        "messageAddRepoLink": MessageLookupByLibrary.simpleMessage(
            "Import a repository using a token link"),
        "messageAddRepoQR": MessageLookupByLibrary.simpleMessage(
            "Import a repository using a QR code"),
        "messageAddingFileToLockedRepository": MessageLookupByLibrary.simpleMessage(
            "This repository is locked or is a blind replica.\n\nIf you have the password, unlock it and try again."),
        "messageAddingFileToReadRepository":
            MessageLookupByLibrary.simpleMessage(
                "This repository is a read-only replica."),
        "messageAuthenticate":
            MessageLookupByLibrary.simpleMessage("Authenticate"),
        "messageAutomaticUnlockRepositoryFailed":
            MessageLookupByLibrary.simpleMessage(
                "We couldn’t unlock the repository"),
        "messageAvailableOnMobile":
            MessageLookupByLibrary.simpleMessage("Available on mobile"),
        "messageAwaitingResult":
            MessageLookupByLibrary.simpleMessage("Awaiting result..."),
        "messageBackgroundAndroidPermissions": MessageLookupByLibrary.simpleMessage(
            "Shortly the OS will ask you for permission to execute this app in the background.\n\nThis is required in order to keep syncing while the app is not in the foreground"),
        "messageBackgroundNotificationAndroid":
            MessageLookupByLibrary.simpleMessage("Is running"),
        "messageBioAuthFailed": MessageLookupByLibrary.simpleMessage(
            "Biometric authentication failed"),
        "messageBiometricUnlockRepositoryFailed":
            MessageLookupByLibrary.simpleMessage("Biometric unlocking failed"),
        "messageBlindReplicaExplanation": MessageLookupByLibrary.simpleMessage(
            "Your peer cannot write nor read the contents"),
        "messageBlindRepository": MessageLookupByLibrary.simpleMessage(
            "This repository is a blind replica."),
        "messageBlindRepositoryContent": MessageLookupByLibrary.simpleMessage(
            "The provided <bold>password</bold> does not grant you access to view the content of this repository."),
        "messageBluetooth": MessageLookupByLibrary.simpleMessage("Bluetooth"),
        "messageBy": MessageLookupByLibrary.simpleMessage("by"),
        "messageCamera": MessageLookupByLibrary.simpleMessage("Camera"),
        "messageCameraPermission": MessageLookupByLibrary.simpleMessage(
            "We need this permission to use the camera and read the QR code"),
        "messageCanadaPrivacyAct":
            MessageLookupByLibrary.simpleMessage("Canada’s Privacy Act"),
        "messageChangeExtensionAlert": MessageLookupByLibrary.simpleMessage(
            "Changing the extension of a file can make it unusable"),
        "messageChangesToTermsP1": MessageLookupByLibrary.simpleMessage(
            "We may update our Terms from time to time. Thus, you are advised to review this page periodically for any changes"),
        "messageChangesToTermsP2": MessageLookupByLibrary.simpleMessage(
            "This policy is effective as of 2022-03-09"),
        "messageChildrensPolicyP1": MessageLookupByLibrary.simpleMessage(
            "We do not knowingly collect personally identifiable information from children. We encourage all children to never submit any personally identifiable information through the Application and/or Services. We encourage parents and legal guardians to monitor their childrens’ Internet usage and to help enforce this Policy by instructing their children never to provide personally identifiable information through the Application and/or Services without their permission. If you have reason to believe that a child has provided personally identifiable information to us through the Application and/or Services, please contact us. You must also be at least 16 years of age to consent to the processing of your personally identifiable information in your country (in some countries we may allow your parent or guardian to do so on your behalf)"),
        "messageConfirmFileDeletion": MessageLookupByLibrary.simpleMessage(
            "Are you sure you want to delete this file?"),
        "messageConfirmFolderDeletion": MessageLookupByLibrary.simpleMessage(
            "Are you sure you want to delete this folder?"),
        "messageConfirmIrreversibleChange":
            MessageLookupByLibrary.simpleMessage(
                "This action is irreversible, would you like to proceed?"),
        "messageConfirmNotEmptyFolderDeletion":
            MessageLookupByLibrary.simpleMessage(
                "This folder is not empty.\n\nDo you still want to delete it? (this will delete all its contents)"),
        "messageConfirmRepositoryDeletion":
            MessageLookupByLibrary.simpleMessage(
                "Are you sure you want to delete this repository?"),
        "messageContatUsP1": MessageLookupByLibrary.simpleMessage(
            "If you have any questions or suggestions about our Privacy Policy, do not hesitate to contact us at"),
        "messageCookiesP1": MessageLookupByLibrary.simpleMessage(
            "The Ouisync app does not use cookies"),
        "messageCopiedToClipboard":
            MessageLookupByLibrary.simpleMessage("Copied to the clipboard."),
        "messageCreateAddNewItem": MessageLookupByLibrary.simpleMessage(
            "Create a new <bold>folder</bold>, or add a <bold>file</bold>, using <icon></icon>"),
        "messageCreateNewRepo": MessageLookupByLibrary.simpleMessage(
            "Create a new <bold>repository</bold>, or link to one from a friend using a <bold>repository token</bold>"),
        "messageCreatingToken":
            MessageLookupByLibrary.simpleMessage("Creating the share token…"),
        "messageDataCollectionP1": MessageLookupByLibrary.simpleMessage(
            "The Ouisync team values user privacy and thus does not collect any user information"),
        "messageDataCollectionP2": MessageLookupByLibrary.simpleMessage(
            "The Ouisync app is designed to be able to provide file sharing services without a user ID, name, nickname, user account or any other form of user data. We don’t know who uses our app and with whom they sync or share their data"),
        "messageDataSharingP1": MessageLookupByLibrary.simpleMessage(
            "Ouisync (and eQualit.ie) does not share any data with any third parties"),
        "messageDeclarationDOS": MessageLookupByLibrary.simpleMessage(
            "Declaration for Distributed Online Services"),
        "messageDeletionDataServerNote": MessageLookupByLibrary.simpleMessage(
            "The Ouisync team cannot delete individual files from repositories, as it is not possible to identify them because they are encrypted. We are able to delete whole repositories if you send us the link to the repository that needs to be deleted"),
        "messageDeletionDataServerP1": MessageLookupByLibrary.simpleMessage(
            "The simplest way to delete your data is by deleting files or repositories from your own device. Any file deletion will be propagated to all your peers - ie, if you have Write access to a repository, you can delete any files within it and the same files will be deleted from your peers’ repositories as well as from our Always-On-Peer. If you need to delete only the repositories from our Always-On-Peer (but still keep them in your own repository on your own device), please contact us at the address below"),
        "messageDistributedHashTables":
            MessageLookupByLibrary.simpleMessage("Distributed Hash Tables"),
        "messageDokan": MessageLookupByLibrary.simpleMessage("Dokan"),
        "messageDokanDifferentMayorP1":
            MessageLookupByLibrary.simpleMessage("The installed"),
        "messageDokanDifferentMayorP2": MessageLookupByLibrary.simpleMessage(
            "is out of date. Please update it to the latest version."),
        "messageDokanInstallationFailed": MessageLookupByLibrary.simpleMessage(
            "The Dokan installation failed."),
        "messageDokanOlderVersionP2": MessageLookupByLibrary.simpleMessage(
            "is out of date.\n\nPlease uninstall the existing version of Dokan, reboot the system and run Ouisync again."),
        "messageDownloadFileCanceled":
            MessageLookupByLibrary.simpleMessage("File download canceled"),
        "messageDownloadFileLocation": m1,
        "messageDownloadingFileCanceled": m2,
        "messageDownloadingFileError": m3,
        "messageEmptyFolder": MessageLookupByLibrary.simpleMessage(
            "This <bold>folder</bold> is empty"),
        "messageEmptyRepo": MessageLookupByLibrary.simpleMessage(
            "This <bold>repository</bold> is empty"),
        "messageEnterDifferentName": MessageLookupByLibrary.simpleMessage(
            "Please enter a different name"),
        "messageEntryAlreadyExist": m4,
        "messageEntryTypeDefault":
            MessageLookupByLibrary.simpleMessage("An entry"),
        "messageEntryTypeFile": MessageLookupByLibrary.simpleMessage("A file"),
        "messageEntryTypeFolder":
            MessageLookupByLibrary.simpleMessage("A folder"),
        "messageEqValuesP1": MessageLookupByLibrary.simpleMessage(
            "Basic rights and fundamental freedoms are inherent, inalienable and apply equally to everyone. Human rights are universal; protected in international law and enshrined in the "),
        "messageEqValuesP10": MessageLookupByLibrary.simpleMessage(
            "As an organisation, we seek to be transparent with our policies and procedures. As often as possible, our source code is open and freely available, protected by licences that encourage community-driven development, sharing and the propagation of these principles"),
        "messageEqValuesP11": MessageLookupByLibrary.simpleMessage(
            "The ability to express oneself freely and to access public information is the backbone of a true democracy. Public information should be in the public domain. Freedom of expression includes active and heated debate, even arguments that are inelegantly articulated, poorly constructed and that may be considered offensive to some. However, freedom of expression is not an absolute right. We stand firmly against violence and the incitement to violate the rights of others, especially the propagation of violence, hate, discrimination and disenfranchisement of any identifiable ethnic or social group"),
        "messageEqValuesP12": MessageLookupByLibrary.simpleMessage(
            "We operate from different countries and come from various social backgrounds. We work together towards a society that will respect and defend the rights of others in the physical and the digital world. The International Bill of Rights articulates the suite of human rights that inspires our work; we believe that people have a right and a duty to protect these rights"),
        "messageEqValuesP13": MessageLookupByLibrary.simpleMessage(
            "We understand that our tools and services can be abused to contravene these principles and our terms of service, and we firmly and actively condemn and forbid such usage. We neither permit our software and services to be used to further the commission of illicit activities, nor will we assist in the propagation of hate speech or the promotion of violence through the Internet"),
        "messageEqValuesP14": MessageLookupByLibrary.simpleMessage(
            "We have put safeguards in place to mitigate the misuse of our products and services. When we become aware of any use that violates our principles or terms of service, we take action to stop it. Guided by our internal policies, we carefully deliberate over acts that might compromise our principles. Our procedures will continue to evolve based on experience and best practices so that we can achieve the right balance between enabling open access to our products and services, and upholding our principles"),
        "messageEqValuesP2": MessageLookupByLibrary.simpleMessage(
            "Brave people risk life and liberty to defend human rights, to mobilise, to criticise and to expose the perpetrators of abuse. Brave people voice support for others, for ideas, and communicate their concerns to the world. These brave people exercise their human rights online"),
        "messageEqValuesP3": MessageLookupByLibrary.simpleMessage(
            "The Internet is a platform for free expression and self-determination. Like any communication tool, the Internet is not immune from censorship, surveillance, attacks and attempts by state actors and criminal groups to silence dissident voices. When democratic expression is criminalised, when there is ethnic and political discrimination, the Internet becomes another battleground for non-violent resistance"),
        "messageEqValuesP4": MessageLookupByLibrary.simpleMessage(
            "Our mission is to promote and defend fundamental freedoms and human rights, including the free flow of information online. Our goal is to create accessible technology and improve the skill set needed for defending human rights and freedoms in the digital age"),
        "messageEqValuesP5": MessageLookupByLibrary.simpleMessage(
            "We aim to educate and raise the capacity of our constituents to enjoy secure operations in the digital domain. We do this by building tools that enable and protect free expression, circumvent censorship, empower anonymity and protect from surveillance where and when necessary. Our tools also improve information management and analytic functions"),
        "messageEqValuesP6": MessageLookupByLibrary.simpleMessage(
            "We are an international group of activists of diverse backgrounds and beliefs, standing together to defend the principles common among us. We are software developers, cryptographers, security specialists, as well as educators, sociologists, historians, anthropologists and journalists. We develop open and reusable tools with a focus on privacy, online security and better information management. We finance our operations with public grants and consultancies with the private sector. We believe in an Internet that is free from intrusive and unjustified surveillance, censorship and oppression"),
        "messageEqValuesP7": MessageLookupByLibrary.simpleMessage(
            "Inspired by the International Bill of Human Rights, our principles apply to every individual, group and organ of society that we work with, including the beneficiaries of the software and services we release. All of our projects are designed with our principles in mind. Our knowledge, tools and services are available to these groups and individuals as long as our principles and terms of service are respected"),
        "messageEqValuesP8": MessageLookupByLibrary.simpleMessage(
            "The right to privacy is a fundamental right that we aim to protect whenever and wherever possible. The privacy of our direct beneficiaries is sacrosanct to our operations. Our tools, services and internal policies are designed to this effect. We will use all technical and legal resources at our disposal to protect the privacy of our beneficiaries. Please refer to our Privacy Policy and our "),
        "messageEqValuesP9": MessageLookupByLibrary.simpleMessage(
            "Security is a constant thematic throughout all of our software development, service provision and capacity-building projects. We design our systems and processes to improve information security on the Internet and raise the user’s security profile and experience. We try to lead by example by not compromising the security properties of a tool or system for the sake of speed, usability or cost. We do not believe in security through obscurity and we maintain transparency through open access to our code base. We always err on the side of caution and try to implement good internal operational security"),
        "messageEqualitieValues": MessageLookupByLibrary.simpleMessage(
            "is built in line with our values.\n\nBy using it you agree to abide by these principles, and accept our Terms of Use and Privacy Notice."),
        "messageError": MessageLookupByLibrary.simpleMessage("Error!"),
        "messageErrorAuthenticatingBiometrics":
            MessageLookupByLibrary.simpleMessage(
                "There was an error authenticathing using biometrics. Please try again"),
        "messageErrorChangingPassword": MessageLookupByLibrary.simpleMessage(
            "There was a problem changing the password. Please try again"),
        "messageErrorCharactersNotAllowed":
            MessageLookupByLibrary.simpleMessage(
                "Using \\ or / is not allowed"),
        "messageErrorCreatingRepository": MessageLookupByLibrary.simpleMessage(
            "Error creating the repository"),
        "messageErrorCreatingToken": MessageLookupByLibrary.simpleMessage(
            "Error creating the share token."),
        "messageErrorCurrentPathMissing": m5,
        "messageErrorDefault": MessageLookupByLibrary.simpleMessage(
            "Something went wrong. Please try again."),
        "messageErrorDefaultShort":
            MessageLookupByLibrary.simpleMessage("Failed."),
        "messageErrorDetail": m6,
        "messageErrorDokanNotInstalled": m7,
        "messageErrorEntryNotFound":
            MessageLookupByLibrary.simpleMessage("entry not found"),
        "messageErrorFormValidatorNameDefault":
            MessageLookupByLibrary.simpleMessage("Please enter a valid name."),
        "messageErrorLoadingContents": MessageLookupByLibrary.simpleMessage(
            "We couldn’t load this folder’s contents. Please try again."),
        "messageErrorNewPasswordSameOldPassword":
            MessageLookupByLibrary.simpleMessage(
                "The new password is the same as the old password"),
        "messageErrorOpeningRepo": MessageLookupByLibrary.simpleMessage(
            "Error opening the repository"),
        "messageErrorOpeningRepoDescription": m8,
        "messageErrorPathNotEmpty": m9,
        "messageErrorRepositoryNameExist": MessageLookupByLibrary.simpleMessage(
            "There is already a repository with this name"),
        "messageErrorRepositoryPasswordValidation":
            MessageLookupByLibrary.simpleMessage("Please enter a password."),
        "messageErrorRetypePassword":
            MessageLookupByLibrary.simpleMessage("The passwords do not match."),
        "messageErrorTokenEmpty":
            MessageLookupByLibrary.simpleMessage("Please enter a token."),
        "messageErrorTokenInvalid":
            MessageLookupByLibrary.simpleMessage("This token is invalid."),
        "messageErrorTokenValidator":
            MessageLookupByLibrary.simpleMessage("Please enter a valid token."),
        "messageErrorUnhandledState":
            MessageLookupByLibrary.simpleMessage("Error: unhandled state"),
        "messageEthernet": MessageLookupByLibrary.simpleMessage("Ethernet"),
        "messageExitOuiSync":
            MessageLookupByLibrary.simpleMessage("Press back again to exit."),
        "messageFAQ":
            MessageLookupByLibrary.simpleMessage("Frequently Asked Questions"),
        "messageFailedAddRepository": m10,
        "messageFailedCreateRepository": m11,
        "messageFailedToMount": m12,
        "messageFile": MessageLookupByLibrary.simpleMessage("file"),
        "messageFileAlreadyExist": m13,
        "messageFileIsDownloading": MessageLookupByLibrary.simpleMessage(
            "File is already being uploaded"),
        "messageFileName": MessageLookupByLibrary.simpleMessage("File name"),
        "messageFilePreviewFailed": MessageLookupByLibrary.simpleMessage(
            "We couldn’t start the file preview"),
        "messageFilePreviewNotAvailable": MessageLookupByLibrary.simpleMessage(
            "File preview is not yet available"),
        "messageFiles": MessageLookupByLibrary.simpleMessage("files"),
        "messageFolderDeleted": m14,
        "messageFolderName":
            MessageLookupByLibrary.simpleMessage("Folder name"),
        "messageGeneratePassword":
            MessageLookupByLibrary.simpleMessage("Generate password"),
        "messageGoToMailApp":
            MessageLookupByLibrary.simpleMessage("Go to the mail app"),
        "messageGoToPeers": MessageLookupByLibrary.simpleMessage("Go to Peers"),
        "messageGood": MessageLookupByLibrary.simpleMessage("Good"),
        "messageGranted": MessageLookupByLibrary.simpleMessage("Granted"),
        "messageGrantingRequiresSettings": MessageLookupByLibrary.simpleMessage(
            "Granting this permission requires navigating to the settings:\n\n Settings > Apps & notifications"),
        "messageIgnoreBatteryOptimizationsPermission":
            MessageLookupByLibrary.simpleMessage(
                "Allows the app to keep syncing in the background"),
        "messageInfoBittorrentDHT": MessageLookupByLibrary.simpleMessage(
            "Is a tool that allows peers to find each other on the P2P (Peer to Peer) network without a centralized server"),
        "messageInfoLocalDiscovery": MessageLookupByLibrary.simpleMessage(
            "The Local Peer Discovery allows your Ouisync apps to share files with your peers without going through internet service providers, where a local WiFi or other network is available.\n\nFor local connectivity this setting needs to be ON"),
        "messageInfoNATType": MessageLookupByLibrary.simpleMessage(
            "This value depends on your router and/or your Internet service provider.\n\nConnectivity with your peers is best achieved when it is Endpoint Independent"),
        "messageInfoPeerExchange": MessageLookupByLibrary.simpleMessage(
            "Is a tool used for exchanging peer list with the peers you are connected to"),
        "messageInfoRuntimeID": MessageLookupByLibrary.simpleMessage(
            "Is a unique ID generated by Ouisync everytime it starts.\n\nYou can use it to confirm your connection with others in the Peer section of the app"),
        "messageInfoSyncMobileData": MessageLookupByLibrary.simpleMessage(
            "When this setting is on, your mobile services provider may charge you for data used when syncing the repositories you share with your peers"),
        "messageInfoUPnP": MessageLookupByLibrary.simpleMessage(
            "Is a set of networking protocols that will allow your Ouisync apps to discover and communicate with each other.\n\nFor best connectivity we recommend this setting to be ON"),
        "messageInitializing":
            MessageLookupByLibrary.simpleMessage("Initializing…"),
        "messageInputPasswordToUnlock": MessageLookupByLibrary.simpleMessage(
            "Tap on the <bold>Unlock</bold> button and input the password to access content in this repository."),
        "messageInstallDokanForOuisyncP1":
            MessageLookupByLibrary.simpleMessage("Ouisync uses"),
        "messageInstallDokanForOuisyncP2": MessageLookupByLibrary.simpleMessage(
            "to access repositories via the File Explorer.\nPlease install Dokan to enhance your Ouisync experience."),
        "messageInternationalBillHumanRights":
            MessageLookupByLibrary.simpleMessage(
                "International Bill of Human Rights"),
        "messageKeepBothFiles":
            MessageLookupByLibrary.simpleMessage("Keep both files"),
        "messageKeepBothFolders":
            MessageLookupByLibrary.simpleMessage("Keep both folders"),
        "messageLaunchAtStartup":
            MessageLookupByLibrary.simpleMessage("Launch at startup"),
        "messageLibraryPanic":
            MessageLookupByLibrary.simpleMessage("Internal crash detected."),
        "messageLinksOtherSitesP1": MessageLookupByLibrary.simpleMessage(
            "This Service may contain links to other sites. If you click on a third-party link, you will be directed to that site. Note that these external sites are not operated by us. Therefore, we strongly advise you to review the Privacy Policy of these websites. We have no control over and assume no responsibility for the content, privacy policies, or practices of any third-party sites or services"),
        "messageLoadingDefault":
            MessageLookupByLibrary.simpleMessage("Loading…"),
        "messageLocalDiscovery":
            MessageLookupByLibrary.simpleMessage("Local Discovery"),
        "messageLockOpenRepos": m15,
        "messageLockedRepository": MessageLookupByLibrary.simpleMessage(
            "This <bold>repository</bold> is locked."),
        "messageLockingAllRepos": MessageLookupByLibrary.simpleMessage(
            "Locking all open repositories…"),
        "messageLogData1": MessageLookupByLibrary.simpleMessage(
            "Email address - if the user decided to contact us by email"),
        "messageLogData2": MessageLookupByLibrary.simpleMessage(
            "Information the user may provide by email, through help tickets, or through our website, and associated metadata - for the purposes of providing technical support"),
        "messageLogData3": MessageLookupByLibrary.simpleMessage(
            "User’s IP address - for the purposes of providing technical support"),
        "messageLogDataP1": MessageLookupByLibrary.simpleMessage(
            "The Ouisync app creates logfiles on users\' devices. Their purpose is only to log device’s activity to facilitate the debugging process in case the user experiences difficulties in connecting with their peers or otherwise in using the Ouisync app. The logfile remains on a user\'s device unless the user decides to send it to us for support purposes"),
        "messageLogDataP2": MessageLookupByLibrary.simpleMessage(
            "If the user does decide to contact us, the personally identifiable data we may collect is:"),
        "messageLogDataP3": MessageLookupByLibrary.simpleMessage(
            "None of this data is shared with any third parties"),
        "messageLogLevelAll": MessageLookupByLibrary.simpleMessage("All"),
        "messageLogLevelError":
            MessageLookupByLibrary.simpleMessage("Only Error"),
        "messageLogLevelErrorWarn":
            MessageLookupByLibrary.simpleMessage("Error and Warn"),
        "messageLogLevelErrorWarnInfo":
            MessageLookupByLibrary.simpleMessage("Error, Warn and Info"),
        "messageLogLevelErrorWarnInfoDebug":
            MessageLookupByLibrary.simpleMessage("Error, Warn, Info and Debug"),
        "messageLogViewer": MessageLookupByLibrary.simpleMessage("Log viewer"),
        "messageMedium": MessageLookupByLibrary.simpleMessage("Medium"),
        "messageMissingBackgroundServicePermission":
            MessageLookupByLibrary.simpleMessage(
                "Ouisync does not have permission to run in the background, opening another application may stop ongoing synchronization"),
        "messageMobile": MessageLookupByLibrary.simpleMessage("Mobile"),
        "messageMoveEntryOrigin": m16,
        "messageMovingEntry": MessageLookupByLibrary.simpleMessage(
            "This function is not available when moving an entry."),
        "messageNATOnWikipedia":
            MessageLookupByLibrary.simpleMessage("NAT on Wikipedia"),
        "messageNATType": MessageLookupByLibrary.simpleMessage("NAT type"),
        "messageNetworkIsUnavailable":
            MessageLookupByLibrary.simpleMessage("Network is unavailable"),
        "messageNewFileError": m17,
        "messageNewPasswordCopiedClipboard":
            MessageLookupByLibrary.simpleMessage(
                "New password copied to the clipboard"),
        "messageNewVersionIsAvailable":
            MessageLookupByLibrary.simpleMessage("A new version is available."),
        "messageNoAppsForThisAction": MessageLookupByLibrary.simpleMessage(
<<<<<<< HEAD
            "No application can perform this action"),
=======
            "Not apps can perform this action"),
        "messageNoMediaPresent":
            MessageLookupByLibrary.simpleMessage("There is no media present."),
>>>>>>> 918915e3
        "messageNoRepo": MessageLookupByLibrary.simpleMessage(
            "Before adding files, you need to create a repository"),
        "messageNoRepoIsSelected":
            MessageLookupByLibrary.simpleMessage("No repository is selected"),
        "messageNoRepos":
            MessageLookupByLibrary.simpleMessage("No repositories found"),
        "messageNone": MessageLookupByLibrary.simpleMessage("None"),
        "messageNote": MessageLookupByLibrary.simpleMessage("Note"),
        "messageNothingHereYet":
            MessageLookupByLibrary.simpleMessage("Nothing here yet!"),
        "messageOnboardingAccess": MessageLookupByLibrary.simpleMessage(
            "Share files to all of your devices or with others and build your own secure cloud!"),
        "messageOnboardingPermissions": MessageLookupByLibrary.simpleMessage(
            "Repositories can be shared as read-write, read-only, or blind (you store files for others, but cannot access them)"),
        "messageOnboardingShare": MessageLookupByLibrary.simpleMessage(
            "All files and folders added to Ouisync are securely encrypted by default, both in transit and at rest."),
        "messageOnlyAvailableFiles":
            MessageLookupByLibrary.simpleMessage("Only available for files"),
        "messageOpenFileError": m18,
        "messageOr": MessageLookupByLibrary.simpleMessage("Or"),
        "messageOuiSyncDesktopTitle":
            MessageLookupByLibrary.simpleMessage("Ouisync"),
        "messagePIPEDA": MessageLookupByLibrary.simpleMessage("PIPEDA"),
        "messagePassword": MessageLookupByLibrary.simpleMessage("Password"),
        "messagePasswordCopiedClipboard": MessageLookupByLibrary.simpleMessage(
            "Password copied to the clipboard"),
        "messagePasswordStrength":
            MessageLookupByLibrary.simpleMessage("Password strength"),
        "messagePeerAdded": MessageLookupByLibrary.simpleMessage("Peer added"),
        "messagePeerExchange":
            MessageLookupByLibrary.simpleMessage("Peer Exchange"),
        "messagePeerExchangeWikipedia":
            MessageLookupByLibrary.simpleMessage("Peer Exchange on Wikipedia"),
        "messagePeerRemoved":
            MessageLookupByLibrary.simpleMessage("Peer removed"),
        "messagePermissionRequired":
            MessageLookupByLibrary.simpleMessage("This permission is required"),
        "messagePreviewingFileFailed": m19,
        "messagePrivacyIntro": MessageLookupByLibrary.simpleMessage(
            "This section is used to inform visitors regarding our policies with the collection, use, and disclosure of Personal Information if anyone decides to use our Service"),
        "messageQuoteMainIsFree": MessageLookupByLibrary.simpleMessage(
            "“Man is born free, and everywhere he is in chains.”"),
        "messageReadOnlyContents": MessageLookupByLibrary.simpleMessage(
            "This repository is <bold>read-only</bold>."),
        "messageReadReplicaExplanation": MessageLookupByLibrary.simpleMessage(
            "Cannot be modified, just access the contents"),
        "messageRememberSavePasswordAlert": MessageLookupByLibrary.simpleMessage(
            "Remember to securely store the password. There is no way to retrieve it if lost or forgotten."),
        "messageRemoveBiometricValidation":
            MessageLookupByLibrary.simpleMessage("Remove biometric validation"),
        "messageRemoveBiometrics":
            MessageLookupByLibrary.simpleMessage("Remove biometrics"),
        "messageRemoveBiometricsConfirmationMoreInfo":
            MessageLookupByLibrary.simpleMessage(
                "This will remove the repository password and use the biometric validation for unlocking"),
        "messageRemoveLocalPasswordConfirmation":
            MessageLookupByLibrary.simpleMessage(
                "Remove this repository local password?\n\nThe repository will unlock automatically, unless a local password is added again"),
        "messageRemovedInBrackets":
            MessageLookupByLibrary.simpleMessage("<removed>"),
        "messageRenameFile":
            MessageLookupByLibrary.simpleMessage("Rename file"),
        "messageRenameFolder":
            MessageLookupByLibrary.simpleMessage("Rename folder"),
        "messageRenameRepository":
            MessageLookupByLibrary.simpleMessage("Rename repository"),
        "messageReplaceExistingFile":
            MessageLookupByLibrary.simpleMessage("Replace existing file"),
        "messageReplaceExistingFolder":
            MessageLookupByLibrary.simpleMessage("Replace existing folder"),
        "messageRepoAuthFailed": MessageLookupByLibrary.simpleMessage(
            "Repository authentication failed"),
        "messageRepoDeletionErrorDescription": m20,
        "messageRepoDeletionFailed": MessageLookupByLibrary.simpleMessage(
            "The repository deletion failed"),
        "messageRepoMissing": MessageLookupByLibrary.simpleMessage(
            "The repository is not there anymore"),
        "messageRepoMissingErrorDescription": m21,
        "messageRepositoryAccessMode": m22,
        "messageRepositoryAlreadyExist": m23,
        "messageRepositoryCurrentPassword":
            MessageLookupByLibrary.simpleMessage("The current password"),
        "messageRepositoryIsNotOpen":
            MessageLookupByLibrary.simpleMessage("The repository is not open"),
        "messageRepositoryName":
            MessageLookupByLibrary.simpleMessage("Give the repository a name"),
        "messageRepositoryNewName":
            MessageLookupByLibrary.simpleMessage("Repository new name"),
        "messageRepositoryNewPassword":
            MessageLookupByLibrary.simpleMessage("New password"),
        "messageRepositoryNotMounted": MessageLookupByLibrary.simpleMessage(
            "The repository is not mounted "),
        "messageRepositoryPassword":
            MessageLookupByLibrary.simpleMessage("Password"),
        "messageRepositorySuggestedName": m24,
        "messageRepositoryToken":
            MessageLookupByLibrary.simpleMessage("Paste the link here"),
        "messageResetLocalSecret":
            MessageLookupByLibrary.simpleMessage("Reset local secret"),
        "messageRousseau":
            MessageLookupByLibrary.simpleMessage("Jean-Jacques Rousseau"),
        "messageSaveLogFile":
            MessageLookupByLibrary.simpleMessage("Save log file"),
        "messageSaveToLocation": MessageLookupByLibrary.simpleMessage(
            "Save the file to this folder"),
        "messageSavingChanges": MessageLookupByLibrary.simpleMessage(
            "Do you want to save the current changes?"),
        "messageScanQROrShare": MessageLookupByLibrary.simpleMessage(
            "Scan this with your other device or share it with your peers"),
        "messageSecureUsingBiometrics":
            MessageLookupByLibrary.simpleMessage("Secure using biometrics"),
        "messageSecurityOptionsNotAvailableBlind":
            MessageLookupByLibrary.simpleMessage(
                "The security options are not available for blind repositories"),
        "messageSecurityPracticesP1": MessageLookupByLibrary.simpleMessage(
            "Data that the user uploads into the Ouisync repositories is end-to-end encrypted in transit as well as at rest. This includes metadata such as file names, sizes, folder structure etc. Within Ouisync, data is readable only by the person who uploaded the data and those persons with whom they shared their repositories"),
        "messageSecurityPracticesP2": MessageLookupByLibrary.simpleMessage(
            "You can learn more about the encryption techniques used in our documentation"),
        "messageSecurityPracticesP3": MessageLookupByLibrary.simpleMessage(
            "The Ouisync app stores users’ data on an \'Always-On Peer\', which is a server located in Canada. All data is stored as encrypted chunks and is not readable by the server or its operators. The purpose of this server is simply to bridge the gaps between peers who are not online at the same time. All data is periodically purged from this server - its purpose is not to provide permanent data storage but simply facilitation of data syncing by peers"),
        "messageSecurityPracticesP4": MessageLookupByLibrary.simpleMessage(
            "If you have a reason to believe that your personal data has been illegally obtained and shared by other Ouisync users, please contact us at the address below"),
        "messageSelectAccessMode": MessageLookupByLibrary.simpleMessage(
            "Select a permission to create a share link"),
        "messageSelectLocation":
            MessageLookupByLibrary.simpleMessage("Select the location"),
        "messageSettingsRuntimeID":
            MessageLookupByLibrary.simpleMessage("Runtime ID"),
        "messageSettingsVersionNewerThanCurrent":
            MessageLookupByLibrary.simpleMessage(
                "The settings found on this device were created with a newer version of Ouisync and can\'t be migrated."),
        "messageShareActionDisabled": MessageLookupByLibrary.simpleMessage(
            "You need to select one permission to create a repository link first"),
        "messageShareWithWR":
            MessageLookupByLibrary.simpleMessage("Share with QR Code"),
        "messageSortBy": m25,
        "messageStorage": MessageLookupByLibrary.simpleMessage("Storage"),
        "messageStoragePermission": MessageLookupByLibrary.simpleMessage(
            "Needed for getting access to the files"),
        "messageStrong": MessageLookupByLibrary.simpleMessage("Strong"),
        "messageSyncMobileData": MessageLookupByLibrary.simpleMessage(
            "Sync while using mobile data"),
        "messageSyncingIsDisabledOnMobileInternet":
            MessageLookupByLibrary.simpleMessage(
                "Syncing over internet is disabled while using mobile data"),
        "messageTapForTermsPrivacy": MessageLookupByLibrary.simpleMessage(
            "Tap here to read our Terms of Use and Privacy Notice"),
        "messageTapForValues":
            MessageLookupByLibrary.simpleMessage("Tap here to read our values"),
        "messageTerms1_1": MessageLookupByLibrary.simpleMessage(
            "Infringes on personal information protection rights, including the underlying values or the letter of "),
        "messageTerms1_2": MessageLookupByLibrary.simpleMessage(
            "(the Personal Information Protection and Electronic Documents Act)"),
        "messageTerms2": MessageLookupByLibrary.simpleMessage(
            "Constitutes child sexually exploitative material (including material which may not be illegal child sexual abuse material but which nonetheless sexually exploits or promotes the sexual exploitation of minors), unlawful pornography, or are otherwise indecent"),
        "messageTerms3": MessageLookupByLibrary.simpleMessage(
            "Contains or promotes extreme acts of violence or terrorist activity, including terror or violent extremist propaganda"),
        "messageTerms4": MessageLookupByLibrary.simpleMessage(
            "Advocates bigotry, hatred, or the incitement of violence against any person or group of people based on their race, religion, ethnicity, national origin, sex, gender identity, sexual orientation, disability, impairment, or any other characteristic(s) associated with systemic discrimination or marginalization"),
        "messageTerms5": MessageLookupByLibrary.simpleMessage(
            "Files that contain viruses, trojans, worms, logic bombs or other material that is malicious or technologically harmful"),
        "messageTermsPrivacyP1": MessageLookupByLibrary.simpleMessage(
            "This Ouisync Terms of Use (the “Agreement”), along with our Privacy Notice (collectively, the “Terms”), govern your use of Ouisync - an online file synchronization protocol and software."),
        "messageTermsPrivacyP2": MessageLookupByLibrary.simpleMessage(
            "By installing and running the Ouisync application, you indicate your assent to be bound by and to comply with this Agreement between you and eQualitie inc. (“eQualitie”, “we”, or “us”). Usage of the Ouisync application and the Ouisync network (the Service) is provided by eQualitie at no cost and is intended for use as is"),
        "messageTermsPrivacyP3": MessageLookupByLibrary.simpleMessage(
            "The Ouisync application is built in-line with eQualitie’s values. By using this software you agree that you will not use Ouisync to publish, share, or store materials that is contrary to the underlying values nor the letter of the laws of Quebec or Canada or the International Bill of Human Rights, including content that:"),
        "messageTokenCopiedToClipboard": MessageLookupByLibrary.simpleMessage(
            "Repository token copied to the clipboard."),
        "messageUnknownFileExtension":
            MessageLookupByLibrary.simpleMessage("Unknown file extension"),
        "messageUnlockRepoFailed": MessageLookupByLibrary.simpleMessage(
            "The password did not unlock the repository"),
        "messageUnlockRepoOk": m26,
        "messageUnlockRepository": m27,
        "messageUnlockUsingBiometrics":
            MessageLookupByLibrary.simpleMessage("Unlock using biometrics"),
        "messageUnsavedChanges": MessageLookupByLibrary.simpleMessage(
            "You have unsaved changes.\n\nWould you like to discard them?"),
        "messageUpdateLocalPasswordConfirmation":
            MessageLookupByLibrary.simpleMessage(
                "Update this repository localpassword?"),
        "messageUpdateLocalSecretFailed": MessageLookupByLibrary.simpleMessage(
            "Updating security properties of the repository failed."),
        "messageUpdateLocalSecretOk": MessageLookupByLibrary.simpleMessage(
            "Security properties of the repository have been updated."),
        "messageUseCacheServers":
            MessageLookupByLibrary.simpleMessage("Use cache servers"),
        "messageUseLocalPassword":
            MessageLookupByLibrary.simpleMessage("Use local password"),
        "messageVPN": MessageLookupByLibrary.simpleMessage("VPN"),
        "messageValidateLocalPassword":
            MessageLookupByLibrary.simpleMessage("Validate local password"),
        "messageVerbosity":
            MessageLookupByLibrary.simpleMessage("Log verbosity"),
        "messageView": MessageLookupByLibrary.simpleMessage("View"),
        "messageWeak": MessageLookupByLibrary.simpleMessage("Weak"),
        "messageWiFi": MessageLookupByLibrary.simpleMessage("Wi-Fi"),
        "messageWriteReplicaExplanation": MessageLookupByLibrary.simpleMessage(
            "Full access. Your peer can read and write"),
        "messageWritingFileCanceled": m28,
        "messageWritingFileError": m29,
        "popupMenuItemChangePassword":
            MessageLookupByLibrary.simpleMessage("Change password"),
        "popupMenuItemCopyPassword":
            MessageLookupByLibrary.simpleMessage("Copy password"),
        "replacementAccess": m30,
        "replacementChanges": m31,
        "replacementEntry": m32,
        "replacementError": m33,
        "replacementName": m34,
        "replacementNumber": m35,
        "replacementPath": m36,
        "replacementStatus": m37,
        "repositoryIsAlreadyImported": MessageLookupByLibrary.simpleMessage(
            "Repository is already imported"),
        "statusSync": MessageLookupByLibrary.simpleMessage("SYNCED"),
        "statusUnspecified":
            MessageLookupByLibrary.simpleMessage("Unspecified"),
        "titleAbout": MessageLookupByLibrary.simpleMessage("About"),
        "titleAddFile":
            MessageLookupByLibrary.simpleMessage("Add file to Ouisync"),
        "titleAddRepoToken": MessageLookupByLibrary.simpleMessage(
            "Import a repository with token"),
        "titleAddRepository":
            MessageLookupByLibrary.simpleMessage("Import a repository"),
        "titleAppTitle": MessageLookupByLibrary.simpleMessage("Ouisync"),
        "titleApplicationLanguage":
            MessageLookupByLibrary.simpleMessage("App language"),
        "titleBackgroundAndroidPermissionsTitle":
            MessageLookupByLibrary.simpleMessage("Permissions needed"),
        "titleChangePassword":
            MessageLookupByLibrary.simpleMessage("Change password"),
        "titleChangesToTerms":
            MessageLookupByLibrary.simpleMessage("Changes to these Terms"),
        "titleChildrensPrivacy":
            MessageLookupByLibrary.simpleMessage("Children’s Privacy"),
        "titleContactUs": MessageLookupByLibrary.simpleMessage("Contact Us"),
        "titleCookies": MessageLookupByLibrary.simpleMessage("Cookies"),
        "titleCreateFolder":
            MessageLookupByLibrary.simpleMessage("Create a folder"),
        "titleCreateRepository":
            MessageLookupByLibrary.simpleMessage("Create a new repository"),
        "titleDataCollection":
            MessageLookupByLibrary.simpleMessage("3.1 Data Collection"),
        "titleDataSharing":
            MessageLookupByLibrary.simpleMessage("3.2 Data Sharing"),
        "titleDeleteFile": MessageLookupByLibrary.simpleMessage("Delete file"),
        "titleDeleteFolder":
            MessageLookupByLibrary.simpleMessage("Delete folder"),
        "titleDeleteNotEmptyFolder":
            MessageLookupByLibrary.simpleMessage("Delete non-empty folder"),
        "titleDeleteRepository":
            MessageLookupByLibrary.simpleMessage("Delete repository"),
        "titleDeletionDataServer": MessageLookupByLibrary.simpleMessage(
            "3.4 Deletion of your data from our Always-On-Peer server"),
        "titleDigitalSecurity":
            MessageLookupByLibrary.simpleMessage("Digital Security"),
        "titleDokanInstallation":
            MessageLookupByLibrary.simpleMessage("Dokan installation"),
        "titleDokanInstallationFound":
            MessageLookupByLibrary.simpleMessage("Dokan installation found"),
        "titleDokanMissing":
            MessageLookupByLibrary.simpleMessage("Dokan is missing"),
        "titleDownloadLocation":
            MessageLookupByLibrary.simpleMessage("Download location"),
        "titleDownloadToDevice":
            MessageLookupByLibrary.simpleMessage("Download to device"),
        "titleEditRepository":
            MessageLookupByLibrary.simpleMessage("Edit repository"),
        "titleEqualitiesValues":
            MessageLookupByLibrary.simpleMessage("eQualitie’s Values"),
        "titleFAQShort": MessageLookupByLibrary.simpleMessage("FAQ"),
        "titleFileDetails":
            MessageLookupByLibrary.simpleMessage("File details"),
        "titleFileExtensionChanged":
            MessageLookupByLibrary.simpleMessage("File extension changed"),
        "titleFileExtensionMissing":
            MessageLookupByLibrary.simpleMessage("File extension missing"),
        "titleFolderActions": MessageLookupByLibrary.simpleMessage("Add"),
        "titleFolderDetails":
            MessageLookupByLibrary.simpleMessage("Folder details"),
        "titleFreedomExpressionAccessInfo":
            MessageLookupByLibrary.simpleMessage(
                "Freedom of expression and access to information"),
        "titleIssueTracker":
            MessageLookupByLibrary.simpleMessage("Issue tracker"),
        "titleJustLegalSociety":
            MessageLookupByLibrary.simpleMessage("Just and legal society"),
        "titleLinksOtherSites":
            MessageLookupByLibrary.simpleMessage("Links to Other Sites"),
        "titleLockAllRepos":
            MessageLookupByLibrary.simpleMessage("Lock all repositories"),
        "titleLogData": MessageLookupByLibrary.simpleMessage("Log Data"),
        "titleLogs": MessageLookupByLibrary.simpleMessage("Logs"),
        "titleMovingEntry":
            MessageLookupByLibrary.simpleMessage("Moving entry"),
        "titleNetwork": MessageLookupByLibrary.simpleMessage("Network"),
        "titleOnboardingAccess": MessageLookupByLibrary.simpleMessage(
            "Access files from multiple devices"),
        "titleOnboardingPermissions": MessageLookupByLibrary.simpleMessage(
            "Set permissions to collaborate, broadcast, or simply store"),
        "titleOnboardingShare": MessageLookupByLibrary.simpleMessage(
            "Send and receive files securely"),
        "titleOpennessTransparency":
            MessageLookupByLibrary.simpleMessage("Openness and Transparency"),
        "titleOurMission": MessageLookupByLibrary.simpleMessage("Our mission"),
        "titleOurPrinciples":
            MessageLookupByLibrary.simpleMessage("Our Principles"),
        "titleOurValues": MessageLookupByLibrary.simpleMessage("Our values"),
        "titleOverview": MessageLookupByLibrary.simpleMessage("1. Overview"),
        "titlePIPEDA": MessageLookupByLibrary.simpleMessage(
            "The Personal Information Protection and Electronic Documents Act (PIPEDA)"),
        "titlePrivacy": MessageLookupByLibrary.simpleMessage("Privacy"),
        "titlePrivacyNotice":
            MessageLookupByLibrary.simpleMessage("3. Privacy Notice"),
        "titlePrivacyPolicy":
            MessageLookupByLibrary.simpleMessage("Privacy Policy"),
        "titleRemoveBiometrics":
            MessageLookupByLibrary.simpleMessage("Remove biometrics"),
        "titleRepositoriesList":
            MessageLookupByLibrary.simpleMessage("My repositories"),
        "titleRepository": MessageLookupByLibrary.simpleMessage("Repository"),
        "titleRepositoryName":
            MessageLookupByLibrary.simpleMessage("Repository name"),
        "titleRequiredPermission":
            MessageLookupByLibrary.simpleMessage("Required permission"),
        "titleSaveChanges":
            MessageLookupByLibrary.simpleMessage("Save changes"),
        "titleScanRepoQR":
            MessageLookupByLibrary.simpleMessage("Scan Repository QR"),
        "titleSecurity": MessageLookupByLibrary.simpleMessage("Security"),
        "titleSecurityPractices":
            MessageLookupByLibrary.simpleMessage("3.3 Security Practices"),
        "titleSendFeedback":
            MessageLookupByLibrary.simpleMessage("Send feedback"),
        "titleSetPasswordFor":
            MessageLookupByLibrary.simpleMessage("Set password for"),
        "titleSettings": MessageLookupByLibrary.simpleMessage("Settings"),
        "titleShareRepository": m38,
        "titleSortBy": MessageLookupByLibrary.simpleMessage("Sort by"),
        "titleStateMonitor":
            MessageLookupByLibrary.simpleMessage("State Monitor"),
        "titleTermsOfUse":
            MessageLookupByLibrary.simpleMessage("2. Terms of Use"),
        "titleTermsPrivacy": MessageLookupByLibrary.simpleMessage(
            "Ouisync Terms of Use & Privacy Notice"),
        "titleUPnP": MessageLookupByLibrary.simpleMessage(
            "Universal Plug and Play (UPnP)"),
        "titleUnlockRepository":
            MessageLookupByLibrary.simpleMessage("Unlock repository"),
        "titleUnsavedChanges":
            MessageLookupByLibrary.simpleMessage("Unsaved changes"),
        "titleUserProvidedPeers":
            MessageLookupByLibrary.simpleMessage("User provided peers"),
        "titleWeAreEq":
            MessageLookupByLibrary.simpleMessage("We are eQualit.ie"),
        "typeFile": MessageLookupByLibrary.simpleMessage("File"),
        "typeFolder": MessageLookupByLibrary.simpleMessage("Folder")
      };
}<|MERGE_RESOLUTION|>--- conflicted
+++ resolved
@@ -581,13 +581,9 @@
         "messageNewVersionIsAvailable":
             MessageLookupByLibrary.simpleMessage("A new version is available."),
         "messageNoAppsForThisAction": MessageLookupByLibrary.simpleMessage(
-<<<<<<< HEAD
             "No application can perform this action"),
-=======
-            "Not apps can perform this action"),
         "messageNoMediaPresent":
             MessageLookupByLibrary.simpleMessage("There is no media present."),
->>>>>>> 918915e3
         "messageNoRepo": MessageLookupByLibrary.simpleMessage(
             "Before adding files, you need to create a repository"),
         "messageNoRepoIsSelected":
