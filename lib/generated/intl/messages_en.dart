--- conflicted
+++ resolved
@@ -640,13 +640,9 @@
             MessageLookupByLibrary.simpleMessage("Peer removed"),
         "messagePermissionRequired":
             MessageLookupByLibrary.simpleMessage("This permission is required"),
-<<<<<<< HEAD
-        "messagePreviewingFileFailed": m22,
-=======
         "messagePleaseAuthenticate":
             MessageLookupByLibrary.simpleMessage("Please authenticate"),
-        "messagePreviewingFileFailed": m19,
->>>>>>> 616251af
+        "messagePreviewingFileFailed": m22,
         "messagePrivacyIntro": MessageLookupByLibrary.simpleMessage(
             "This section is used to inform visitors regarding our policies with the collection, use, and disclosure of Personal Information if anyone decides to use our Service"),
         "messageQuoteMainIsFree": MessageLookupByLibrary.simpleMessage(
@@ -817,7 +813,6 @@
             MessageLookupByLibrary.simpleMessage("Change password"),
         "popupMenuItemCopyPassword":
             MessageLookupByLibrary.simpleMessage("Copy password"),
-<<<<<<< HEAD
         "replacementAccess": m35,
         "replacementChanges": m36,
         "replacementEntry": m37,
@@ -826,15 +821,6 @@
         "replacementNumber": m40,
         "replacementPath": m41,
         "replacementStatus": m42,
-=======
-        "replacementAccess": m30,
-        "replacementChanges": m31,
-        "replacementEntry": m32,
-        "replacementError": m33,
-        "replacementName": m34,
-        "replacementNumber": m35,
-        "replacementPath": m36,
-        "replacementStatus": m37,
         "repoResetAccessTypeInfoBlindOrLocked":
             MessageLookupByLibrary.simpleMessage("Blind or locked"),
         "repoResetAccessTypeInfoRead":
@@ -906,7 +892,6 @@
             "No action can be performed because the token does not correspond to this repository."),
         "repoResetTokenTypeLabel":
             MessageLookupByLibrary.simpleMessage("Token access type"),
->>>>>>> 616251af
         "repositoryIsAlreadyImported": MessageLookupByLibrary.simpleMessage(
             "Repository is already imported"),
         "sortByNameLabel": MessageLookupByLibrary.simpleMessage("Name"),
