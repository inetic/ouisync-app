--- conflicted
+++ resolved
@@ -34,14 +34,9 @@
   static String m6(path) =>
       "Поточна папка відсутня, перехід до її батьківської: ${path}";
 
-<<<<<<< HEAD
-  static String m6(error) => "Помилка: ${error}";
-
-  static String m7(dokanUrl) => "Докан відсутній ${dokanUrl}";
-=======
-  static String m8(dokanUrl) =>
-      "Відсутня інсталяція Dokan. Будь ласка, встановіть його з ${dokanUrl}";
->>>>>>> 6319dce8
+  static String m7(error) => "Помилка: ${error}";
+
+  static String m8(dokanUrl) => "Докан відсутній ${dokanUrl}";
 
   static String m9(name) => "Не вдалося ініціалізувати репозиторій ${name}";
 
@@ -51,12 +46,8 @@
 
   static String m12(name) => "Не вдалося створити репозиторій ${name}";
 
-<<<<<<< HEAD
-  static String m12(reason) =>
+  static String m13(reason) =>
       "Доступ до репозицій через File Explorer не доступний: ${reason}";
-=======
-  static String m13(reason) => "Не вдалося встановити: ${reason}";
->>>>>>> 6319dce8
 
   static String m14(name) =>
       "${name} вже існують у цій локації.\n\nЩо ви хочете зробити?";
@@ -87,13 +78,9 @@
   static String m29(name) =>
       "Запропоновано: ${name}\n(натисніть тут, щоб використовувати цю назву)";
 
-<<<<<<< HEAD
-  static String m25(name) => "Сортувати за: ${name}";
-
-  static String m26(access) => "Розблоковано як ${access} копія";
-=======
+  static String m30(name) => "Сортувати за: ${name}";
+
   static String m31(access) => "Розблоковано як ${access} копія";
->>>>>>> 6319dce8
 
   static String m32(name) => "Введіть пароль для розблокування \"${name}\"";
 
@@ -107,13 +94,9 @@
 
   static String m37(entry) => "${entry}";
 
-<<<<<<< HEAD
-  static String m33(error) => "${error} і";
-
-  static String m34(name) => "${name}";
-=======
+  static String m38(error) => "${error} і";
+
   static String m39(name) => "${name}";
->>>>>>> 6319dce8
 
   static String m40(number) => "${number}";
 
@@ -469,12 +452,8 @@
             "Щось пішло не так. Будь ласка, спробуйте ще раз."),
         "messageErrorDefaultShort":
             MessageLookupByLibrary.simpleMessage("Невдало."),
-<<<<<<< HEAD
-        "messageErrorDetail": m6,
-        "messageErrorDokanNotInstalled": m7,
-=======
+        "messageErrorDetail": m7,
         "messageErrorDokanNotInstalled": m8,
->>>>>>> 6319dce8
         "messageErrorEntryNotFound":
             MessageLookupByLibrary.simpleMessage("запис не знайдено"),
         "messageErrorFormValidatorNameDefault":
@@ -766,7 +745,7 @@
             "Для створення посилання на репозиторій спочатку потрібно вибрати один дозвіл"),
         "messageShareWithWR": MessageLookupByLibrary.simpleMessage(
             "Поширити за допомогою QR коду"),
-        "messageSortBy": m25,
+        "messageSortBy": m30,
         "messageStorage": MessageLookupByLibrary.simpleMessage("Сховище"),
         "messageStoragePermission": MessageLookupByLibrary.simpleMessage(
             "Потрібно для отримання доступу до файлів"),
@@ -837,24 +816,14 @@
             MessageLookupByLibrary.simpleMessage("Змінити пароль"),
         "popupMenuItemCopyPassword":
             MessageLookupByLibrary.simpleMessage("Скопіювати пароль"),
-<<<<<<< HEAD
-        "replacementAccess": m30,
-        "replacementChanges": m31,
-        "replacementEntry": m32,
-        "replacementError": m33,
-        "replacementName": m34,
-        "replacementNumber": m35,
-        "replacementPath": m36,
-        "replacementStatus": m37,
-=======
         "replacementAccess": m35,
         "replacementChanges": m36,
         "replacementEntry": m37,
+        "replacementError": m38,
         "replacementName": m39,
         "replacementNumber": m40,
         "replacementPath": m41,
         "replacementStatus": m42,
->>>>>>> 6319dce8
         "repositoryIsAlreadyImported":
             MessageLookupByLibrary.simpleMessage("Репозиторій вже імпортовано"),
         "sortByNameLabel": MessageLookupByLibrary.simpleMessage("Назва"),
