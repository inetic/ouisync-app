// GENERATED CODE - DO NOT MODIFY BY HAND
import 'package:flutter/material.dart';
import 'package:intl/intl.dart';
import 'intl/messages_all.dart';

// **************************************************************************
// Generator: Flutter Intl IDE plugin
// Made by Localizely
// **************************************************************************

// ignore_for_file: non_constant_identifier_names, lines_longer_than_80_chars
// ignore_for_file: join_return_with_assignment, prefer_final_in_for_each
// ignore_for_file: avoid_redundant_argument_values, avoid_escaping_inner_quotes

class S {
  S();

  static S? _current;

  static S get current {
    assert(_current != null,
        'No instance of S was loaded. Try to initialize the S delegate before accessing S.current.');
    return _current!;
  }

  static const AppLocalizationDelegate delegate = AppLocalizationDelegate();

  static Future<S> load(Locale locale) {
    final name = (locale.countryCode?.isEmpty ?? false)
        ? locale.languageCode
        : locale.toString();
    final localeName = Intl.canonicalizedLocale(name);
    return initializeMessages(localeName).then((_) {
      Intl.defaultLocale = localeName;
      final instance = S();
      S._current = instance;

      return instance;
    });
  }

  static S of(BuildContext context) {
    final instance = S.maybeOf(context);
    assert(instance != null,
        'No instance of S present in the widget tree. Did you add S.delegate in localizationsDelegates?');
    return instance!;
  }

  static S? maybeOf(BuildContext context) {
    return Localizations.of<S>(context, S);
  }

  /// `About`
  String get titleAbout {
    return Intl.message(
      'About',
      name: 'titleAbout',
      desc: '',
      args: [],
    );
  }

  /// `Ouisync`
  String get titleAppTitle {
    return Intl.message(
      'Ouisync',
      name: 'titleAppTitle',
      desc: '',
      args: [],
    );
  }

  /// `Add file to Ouisync`
  String get titleAddFile {
    return Intl.message(
      'Add file to Ouisync',
      name: 'titleAddFile',
      desc: '',
      args: [],
    );
  }

  /// `Moving entry`
  String get titleMovingEntry {
    return Intl.message(
      'Moving entry',
      name: 'titleMovingEntry',
      desc: '',
      args: [],
    );
  }

  /// `Add`
  String get titleFolderActions {
    return Intl.message(
      'Add',
      name: 'titleFolderActions',
      desc: '',
      args: [],
    );
  }

  /// `Create a folder`
  String get titleCreateFolder {
    return Intl.message(
      'Create a folder',
      name: 'titleCreateFolder',
      desc: '',
      args: [],
    );
  }

  /// `Create a new repository`
  String get titleCreateRepository {
    return Intl.message(
      'Create a new repository',
      name: 'titleCreateRepository',
      desc: '',
      args: [],
    );
  }

  /// `Edit repository`
  String get titleEditRepository {
    return Intl.message(
      'Edit repository',
      name: 'titleEditRepository',
      desc: '',
      args: [],
    );
  }

  /// `Unlock repository`
  String get titleUnlockRepository {
    return Intl.message(
      'Unlock repository',
      name: 'titleUnlockRepository',
      desc: '',
      args: [],
    );
  }

  /// `Import a repository`
  String get titleAddRepository {
    return Intl.message(
      'Import a repository',
      name: 'titleAddRepository',
      desc: '',
      args: [],
    );
  }

  /// `Settings`
  String get titleSettings {
    return Intl.message(
      'Settings',
      name: 'titleSettings',
      desc: '',
      args: [],
    );
  }

  /// `Repository`
  String get titleRepository {
    return Intl.message(
      'Repository',
      name: 'titleRepository',
      desc: '',
      args: [],
    );
  }

  /// `File details`
  String get titleFileDetails {
    return Intl.message(
      'File details',
      name: 'titleFileDetails',
      desc: '',
      args: [],
    );
  }

  /// `Folder details`
  String get titleFolderDetails {
    return Intl.message(
      'Folder details',
      name: 'titleFolderDetails',
      desc: '',
      args: [],
    );
  }

  /// `Delete folder`
  String get titleDeleteFolder {
    return Intl.message(
      'Delete folder',
      name: 'titleDeleteFolder',
      desc: '',
      args: [],
    );
  }

  /// `Delete non-empty folder`
  String get titleDeleteNotEmptyFolder {
    return Intl.message(
      'Delete non-empty folder',
      name: 'titleDeleteNotEmptyFolder',
      desc: '',
      args: [],
    );
  }

  /// `Your repositories`
  String get titleRepositoriesList {
    return Intl.message(
      'Your repositories',
      name: 'titleRepositoriesList',
      desc: '',
      args: [],
    );
  }

  /// `Share repository "{name}"`
  String titleShareRepository(Object name) {
    return Intl.message(
      'Share repository "$name"',
      name: 'titleShareRepository',
      desc: '',
      args: [name],
    );
  }

  /// `Delete file`
  String get titleDeleteFile {
    return Intl.message(
      'Delete file',
      name: 'titleDeleteFile',
      desc: '',
      args: [],
    );
  }

  /// `Network`
  String get titleNetwork {
    return Intl.message(
      'Network',
      name: 'titleNetwork',
      desc: '',
      args: [],
    );
  }

  /// `Logs`
  String get titleLogs {
    return Intl.message(
      'Logs',
      name: 'titleLogs',
      desc: '',
      args: [],
    );
  }

  /// `Delete repository`
  String get titleDeleteRepository {
    return Intl.message(
      'Delete repository',
      name: 'titleDeleteRepository',
      desc: '',
      args: [],
    );
  }

  /// `Download to device`
  String get titleDownloadToDevice {
    return Intl.message(
      'Download to device',
      name: 'titleDownloadToDevice',
      desc: '',
      args: [],
    );
  }

  /// `Download location`
  String get titleDownloadLocation {
    return Intl.message(
      'Download location',
      name: 'titleDownloadLocation',
      desc: '',
      args: [],
    );
  }

  /// `Permissions needed`
  String get titleBackgroundAndroidPermissionsTitle {
    return Intl.message(
      'Permissions needed',
      name: 'titleBackgroundAndroidPermissionsTitle',
      desc: '',
      args: [],
    );
  }

  /// `Lock all repositories`
  String get titleLockAllRepos {
    return Intl.message(
      'Lock all repositories',
      name: 'titleLockAllRepos',
      desc: '',
      args: [],
    );
  }

  /// `Import a repository with token`
  String get titleAddRepoToken {
    return Intl.message(
      'Import a repository with token',
      name: 'titleAddRepoToken',
      desc: '',
      args: [],
    );
  }

  /// `Scan Repository QR`
  String get titleScanRepoQR {
    return Intl.message(
      'Scan Repository QR',
      name: 'titleScanRepoQR',
      desc: '',
      args: [],
    );
  }

  /// `File extension changed`
  String get titleFileExtensionChanged {
    return Intl.message(
      'File extension changed',
      name: 'titleFileExtensionChanged',
      desc: '',
      args: [],
    );
  }

  /// `File extension missing`
  String get titleFileExtensionMissing {
    return Intl.message(
      'File extension missing',
      name: 'titleFileExtensionMissing',
      desc: '',
      args: [],
    );
  }

  /// `Security`
  String get titleSecurity {
    return Intl.message(
      'Security',
      name: 'titleSecurity',
      desc: '',
      args: [],
    );
  }

  /// `Remove biometrics`
  String get titleRemoveBiometrics {
    return Intl.message(
      'Remove biometrics',
      name: 'titleRemoveBiometrics',
      desc: '',
      args: [],
    );
  }

  /// `State Monitor`
  String get titleStateMonitor {
    return Intl.message(
      'State Monitor',
      name: 'titleStateMonitor',
      desc: '',
      args: [],
    );
  }

  /// `Repository name`
  String get titleRepositoryName {
    return Intl.message(
      'Repository name',
      name: 'titleRepositoryName',
      desc: '',
      args: [],
    );
  }

  /// `Unsaved changes`
  String get titleUnsavedChanges {
    return Intl.message(
      'Unsaved changes',
      name: 'titleUnsavedChanges',
      desc: '',
      args: [],
    );
  }

  /// `Change password`
  String get titleChangePassword {
    return Intl.message(
      'Change password',
      name: 'titleChangePassword',
      desc: '',
      args: [],
    );
  }

  /// `Set password for`
  String get titleSetPasswordFor {
    return Intl.message(
      'Set password for',
      name: 'titleSetPasswordFor',
      desc: '',
      args: [],
    );
  }

  /// `Save changes`
  String get titleSaveChanges {
    return Intl.message(
      'Save changes',
      name: 'titleSaveChanges',
      desc: '',
      args: [],
    );
  }

  /// `Required permission`
  String get titleRequiredPermission {
    return Intl.message(
      'Required permission',
      name: 'titleRequiredPermission',
      desc: '',
      args: [],
    );
  }

  /// `FAQ`
  String get titleFAQShort {
    return Intl.message(
      'FAQ',
      name: 'titleFAQShort',
      desc: '',
      args: [],
    );
  }

  /// `Send feedback`
  String get titleSendFeedback {
    return Intl.message(
      'Send feedback',
      name: 'titleSendFeedback',
      desc: '',
      args: [],
    );
  }

  /// `Issue tracker`
  String get titleIssueTracker {
    return Intl.message(
      'Issue tracker',
      name: 'titleIssueTracker',
      desc: 'link to github issue tracker in setting/about',
<<<<<<< HEAD
=======
      args: [],
    );
  }

  /// `Our values`
  String get titleOurValues {
    return Intl.message(
      'Our values',
      name: 'titleOurValues',
      desc: '',
>>>>>>> 50bc51bf
      args: [],
    );
  }

  /// `Folder`
  String get typeFolder {
    return Intl.message(
      'Folder',
      name: 'typeFolder',
      desc: '',
      args: [],
    );
  }

  /// `File`
  String get typeFile {
    return Intl.message(
      'File',
      name: 'typeFile',
      desc: '',
      args: [],
    );
  }

  /// `Repository link: `
  String get labelRepositoryLink {
    return Intl.message(
      'Repository link: ',
      name: 'labelRepositoryLink',
      desc: '',
      args: [],
    );
  }

  /// `Name: `
  String get labelName {
    return Intl.message(
      'Name: ',
      name: 'labelName',
      desc: '',
      args: [],
    );
  }

  /// `New name: `
  String get labelNewName {
    return Intl.message(
      'New name: ',
      name: 'labelNewName',
      desc: '',
      args: [],
    );
  }

  /// `Location: `
  String get labelLocation {
    return Intl.message(
      'Location: ',
      name: 'labelLocation',
      desc: '',
      args: [],
    );
  }

  /// `Size: `
  String get labelSize {
    return Intl.message(
      'Size: ',
      name: 'labelSize',
      desc: '',
      args: [],
    );
  }

  /// `Password: `
  String get labelPassword {
    return Intl.message(
      'Password: ',
      name: 'labelPassword',
      desc: '',
      args: [],
    );
  }

  /// `Retype password: `
  String get labelRetypePassword {
    return Intl.message(
      'Retype password: ',
      name: 'labelRetypePassword',
      desc: '',
      args: [],
    );
  }

  /// `Type password: `
  String get labelTypePassword {
    return Intl.message(
      'Type password: ',
      name: 'labelTypePassword',
      desc: '',
      args: [],
    );
  }

  /// `Sync Status: `
  String get labelSyncStatus {
    return Intl.message(
      'Sync Status: ',
      name: 'labelSyncStatus',
      desc: '',
      args: [],
    );
  }

  /// `BitTorrent DHT`
  String get labelBitTorrentDHT {
    return Intl.message(
      'BitTorrent DHT',
      name: 'labelBitTorrentDHT',
      desc: '',
      args: [],
    );
  }

  /// `Select repository `
  String get labelSelectRepository {
    return Intl.message(
      'Select repository ',
      name: 'labelSelectRepository',
      desc: '',
      args: [],
    );
  }

  /// `Enter the new name: `
  String get labelRenameRepository {
    return Intl.message(
      'Enter the new name: ',
      name: 'labelRenameRepository',
      desc: '',
      args: [],
    );
  }

  /// `Endpoint: `
  String get labelEndpoint {
    return Intl.message(
      'Endpoint: ',
      name: 'labelEndpoint',
      desc: '',
      args: [],
    );
  }

  /// `App version`
  String get labelAppVersion {
    return Intl.message(
      'App version',
      name: 'labelAppVersion',
      desc: '',
      args: [],
    );
  }

  /// `Peers`
  String get labelPeers {
    return Intl.message(
      'Peers',
      name: 'labelPeers',
      desc: '',
      args: [],
    );
  }

  /// `Destination`
  String get labelDestination {
    return Intl.message(
      'Destination',
      name: 'labelDestination',
      desc: '',
      args: [],
    );
  }

  /// `Use external storage`
  String get labelUseExternalStorage {
    return Intl.message(
      'Use external storage',
      name: 'labelUseExternalStorage',
      desc: '',
      args: [],
    );
  }

  /// `Downloaded to:`
  String get labelDownloadedTo {
    return Intl.message(
      'Downloaded to:',
      name: 'labelDownloadedTo',
      desc: '',
      args: [],
    );
  }

  /// `Set permission`
  String get labelSetPermission {
    return Intl.message(
      'Set permission',
      name: 'labelSetPermission',
      desc: '',
      args: [],
    );
  }

  /// `Repository share link`
  String get labelTokenLink {
    return Intl.message(
      'Repository share link',
      name: 'labelTokenLink',
      desc: '',
      args: [],
    );
  }

  /// `Copy link`
  String get labelCopyLink {
    return Intl.message(
      'Copy link',
      name: 'labelCopyLink',
      desc: '',
      args: [],
    );
  }

  /// `Share link`
  String get labelShareLink {
    return Intl.message(
      'Share link',
      name: 'labelShareLink',
      desc: '',
      args: [],
    );
  }

  /// `QR code`
  String get labelQRCode {
    return Intl.message(
      'QR code',
      name: 'labelQRCode',
      desc: '',
      args: [],
    );
  }

  /// `Lock all`
  String get labelLockAllRepos {
    return Intl.message(
      'Lock all',
      name: 'labelLockAllRepos',
      desc: '',
      args: [],
    );
  }

  /// `Current password`
  String get labelRepositoryCurrentPassword {
    return Intl.message(
      'Current password',
      name: 'labelRepositoryCurrentPassword',
      desc: '',
      args: [],
    );
  }

  /// `Attach logs`
  String get labelAttachLogs {
    return Intl.message(
      'Attach logs',
      name: 'labelAttachLogs',
      desc: '',
      args: [],
    );
  }

  /// `No repository is selected`
  String get messageNoRepoIsSelected {
    return Intl.message(
      'No repository is selected',
      name: 'messageNoRepoIsSelected',
      desc: '',
      args: [],
    );
  }

  /// `The repository is not open`
  String get messageRepositoryIsNotOpen {
    return Intl.message(
      'The repository is not open',
      name: 'messageRepositoryIsNotOpen',
      desc: '',
      args: [],
    );
  }

  /// `Loading…`
  String get messageLoadingDefault {
    return Intl.message(
      'Loading…',
      name: 'messageLoadingDefault',
      desc: '',
      args: [],
    );
  }

  /// `Internal crash detected.`
  String get messageLibraryPanic {
    return Intl.message(
      'Internal crash detected.',
      name: 'messageLibraryPanic',
      desc: '',
      args: [],
    );
  }

  /// `Ouisync does not have permission to run in the background, opening another application may stop ongoing synchronization`
  String get messageMissingBackgroundServicePermission {
    return Intl.message(
      'Ouisync does not have permission to run in the background, opening another application may stop ongoing synchronization',
      name: 'messageMissingBackgroundServicePermission',
      desc: '',
      args: [],
    );
  }

  /// `Syncing is disabled while using mobile internet`
  String get messageSyncingIsDisabledOnMobileInternet {
    return Intl.message(
      'Syncing is disabled while using mobile internet',
      name: 'messageSyncingIsDisabledOnMobileInternet',
      desc: '',
      args: [],
    );
  }

  /// `Network is unavailable`
  String get messageNetworkIsUnavailable {
    return Intl.message(
      'Network is unavailable',
      name: 'messageNetworkIsUnavailable',
      desc: '',
      args: [],
    );
  }

  /// `A new version is available.`
  String get messageNewVersionIsAvailable {
    return Intl.message(
      'A new version is available.',
      name: 'messageNewVersionIsAvailable',
      desc: '',
      args: [],
    );
  }

  /// `Something went wrong. Please try again.`
  String get messageErrorDefault {
    return Intl.message(
      'Something went wrong. Please try again.',
      name: 'messageErrorDefault',
      desc: '',
      args: [],
    );
  }

  /// `Failed.`
  String get messageErrorDefaultShort {
    return Intl.message(
      'Failed.',
      name: 'messageErrorDefaultShort',
      desc: '',
      args: [],
    );
  }

  /// `We couldn’t load this folder's contents. Please try again.`
  String get messageErrorLoadingContents {
    return Intl.message(
      'We couldn’t load this folder\'s contents. Please try again.',
      name: 'messageErrorLoadingContents',
      desc: '',
      args: [],
    );
  }

  /// `Please enter a valid name.`
  String get messageErrorFormValidatorNameDefault {
    return Intl.message(
      'Please enter a valid name.',
      name: 'messageErrorFormValidatorNameDefault',
      desc: '',
      args: [],
    );
  }

  /// `{path} is not empty`
  String messageErrorPathNotEmpty(Object path) {
    return Intl.message(
      '$path is not empty',
      name: 'messageErrorPathNotEmpty',
      desc: '',
      args: [path],
    );
  }

  /// `The current folder is missing, navigating to its parent: {path}`
  String messageErrorCurrentPathMissing(Object path) {
    return Intl.message(
      'The current folder is missing, navigating to its parent: $path',
      name: 'messageErrorCurrentPathMissing',
      desc: '',
      args: [path],
    );
  }

  /// `Error creating file {name}`
  String messageNewFileError(Object name) {
    return Intl.message(
      'Error creating file $name',
      name: 'messageNewFileError',
      desc: '',
      args: [name],
    );
  }

  /// `Error opening file {name}`
  String messageOpenFileError(Object name) {
    return Intl.message(
      'Error opening file $name',
      name: 'messageOpenFileError',
      desc: '',
      args: [name],
    );
  }

  /// `{name} - writing failed`
  String messageWritingFileError(Object name) {
    return Intl.message(
      '$name - writing failed',
      name: 'messageWritingFileError',
      desc: '',
      args: [name],
    );
  }

  /// `{name} - download failed`
  String messageDownloadingFileError(Object name) {
    return Intl.message(
      '$name - download failed',
      name: 'messageDownloadingFileError',
      desc: '',
      args: [name],
    );
  }

  /// `entry not found`
  String get messageErrorEntryNotFound {
    return Intl.message(
      'entry not found',
      name: 'messageErrorEntryNotFound',
      desc: '',
      args: [],
    );
  }

  /// `Error creating the repository`
  String get messageErrorCreatingRepository {
    return Intl.message(
      'Error creating the repository',
      name: 'messageErrorCreatingRepository',
      desc: '',
      args: [],
    );
  }

  /// `Failed to create repository {name}`
  String messsageFailedCreateRepository(Object name) {
    return Intl.message(
      'Failed to create repository $name',
      name: 'messsageFailedCreateRepository',
      desc: '',
      args: [name],
    );
  }

  /// `Failed to import repository {name}`
  String messsageFailedAddRepository(Object name) {
    return Intl.message(
      'Failed to import repository $name',
      name: 'messsageFailedAddRepository',
      desc: '',
      args: [name],
    );
  }

  /// `Repository authentication failed`
  String get messageRepoAuthFailed {
    return Intl.message(
      'Repository authentication failed',
      name: 'messageRepoAuthFailed',
      desc: '',
      args: [],
    );
  }

  /// `Biometric authentication failed`
  String get messageBioAuthFailed {
    return Intl.message(
      'Biometric authentication failed',
      name: 'messageBioAuthFailed',
      desc: '',
      args: [],
    );
  }

  /// `There is already a repository with this name`
  String get messageErrorRepositoryNameExist {
    return Intl.message(
      'There is already a repository with this name',
      name: 'messageErrorRepositoryNameExist',
      desc: '',
      args: [],
    );
  }

  /// `Using \ or / is not allowed`
  String get messageErrorCharactersNotAllowed {
    return Intl.message(
      'Using \\ or / is not allowed',
      name: 'messageErrorCharactersNotAllowed',
      desc: '',
      args: [],
    );
  }

  /// `Your peer cannot write nor read the contents`
  String get messageBlindReplicaExplanation {
    return Intl.message(
      'Your peer cannot write nor read the contents',
      name: 'messageBlindReplicaExplanation',
      desc: '',
      args: [],
    );
  }

  /// `Cannot be modified, just access the contents`
  String get messageReadReplicaExplanation {
    return Intl.message(
      'Cannot be modified, just access the contents',
      name: 'messageReadReplicaExplanation',
      desc: '',
      args: [],
    );
  }

  /// `Full access. Your peer can read and write`
  String get messageWriteReplicaExplanation {
    return Intl.message(
      'Full access. Your peer can read and write',
      name: 'messageWriteReplicaExplanation',
      desc: '',
      args: [],
    );
  }

  /// `Before adding files, you need to create a repository`
  String get messageNoRepo {
    return Intl.message(
      'Before adding files, you need to create a repository',
      name: 'messageNoRepo',
      desc: '',
      args: [],
    );
  }

  /// `Create a new <bold>repository</bold>, or link to one from a friend using a <bold>repository token</bold>`
  String get messageCreateNewRepo {
    return Intl.message(
      'Create a new <bold>repository</bold>, or link to one from a friend using a <bold>repository token</bold>',
      name: 'messageCreateNewRepo',
      desc: '',
      args: [],
    );
  }

  /// `No repositories found`
  String get messageNoRepos {
    return Intl.message(
      'No repositories found',
      name: 'messageNoRepos',
      desc: '',
      args: [],
    );
  }

  /// `This <bold>repository</bold> is empty`
  String get messageEmptyRepo {
    return Intl.message(
      'This <bold>repository</bold> is empty',
      name: 'messageEmptyRepo',
      desc: '',
      args: [],
    );
  }

  /// `This <bold>folder</bold> is empty`
  String get messageEmptyFolder {
    return Intl.message(
      'This <bold>folder</bold> is empty',
      name: 'messageEmptyFolder',
      desc: '',
      args: [],
    );
  }

  /// `Create a new <bold>folder</bold>, or add a <bold>file</bold>, using <icon></icon>`
  String get messageCreateAddNewItem {
    return Intl.message(
      'Create a new <bold>folder</bold>, or add a <bold>file</bold>, using <icon></icon>',
      name: 'messageCreateAddNewItem',
      desc: '',
      args: [],
    );
  }

  /// `This repository is <bold>read-only</bold>.`
  String get messageReadOnlyContents {
    return Intl.message(
      'This repository is <bold>read-only</bold>.',
      name: 'messageReadOnlyContents',
      desc: '',
      args: [],
    );
  }

  /// `This <bold>repository</bold> is locked.`
  String get messageLockedRepository {
    return Intl.message(
      'This <bold>repository</bold> is locked.',
      name: 'messageLockedRepository',
      desc: '',
      args: [],
    );
  }

  /// `This repository is a blind replica.`
  String get messageBlindRepository {
    return Intl.message(
      'This repository is a blind replica.',
      name: 'messageBlindRepository',
      desc: '',
      args: [],
    );
  }

  /// `The provided <bold>password</bold> does not grant you access to view the content of this repository.`
  String get messageBlindRepositoryContent {
    return Intl.message(
      'The provided <bold>password</bold> does not grant you access to view the content of this repository.',
      name: 'messageBlindRepositoryContent',
      desc: '',
      args: [],
    );
  }

  /// `Tap on the <bold>Unlock</bold> button and input the password to access content in this repository.`
  String get messageInputPasswordToUnlock {
    return Intl.message(
      'Tap on the <bold>Unlock</bold> button and input the password to access content in this repository.',
      name: 'messageInputPasswordToUnlock',
      desc: '',
      args: [],
    );
  }

  /// `Enter password to unlock`
  String get messageUnlockRepository {
    return Intl.message(
      'Enter password to unlock',
      name: 'messageUnlockRepository',
      desc: '',
      args: [],
    );
  }

  /// `Rename repository`
  String get messageRenameRepository {
    return Intl.message(
      'Rename repository',
      name: 'messageRenameRepository',
      desc: '',
      args: [],
    );
  }

  /// `Rename file`
  String get messageRenameFile {
    return Intl.message(
      'Rename file',
      name: 'messageRenameFile',
      desc: '',
      args: [],
    );
  }

  /// `Rename folder`
  String get messageRenameFolder {
    return Intl.message(
      'Rename folder',
      name: 'messageRenameFolder',
      desc: '',
      args: [],
    );
  }

  /// `{name} writing canceled`
  String messageWritingFileCanceled(Object name) {
    return Intl.message(
      '$name writing canceled',
      name: 'messageWritingFileCanceled',
      desc: '',
      args: [name],
    );
  }

  /// `{name} - downloading canceled`
  String messageDownloadingFileCanceled(Object name) {
    return Intl.message(
      '$name - downloading canceled',
      name: 'messageDownloadingFileCanceled',
      desc: '',
      args: [name],
    );
  }

  /// `This repository already exists in the app under the name "{name}".`
  String messageRepositoryAlreadyExist(Object name) {
    return Intl.message(
      'This repository already exists in the app under the name "$name".',
      name: 'messageRepositoryAlreadyExist',
      desc: '',
      args: [name],
    );
  }

  /// `This function is not available when moving an entry.`
  String get messageMovingEntry {
    return Intl.message(
      'This function is not available when moving an entry.',
      name: 'messageMovingEntry',
      desc: '',
      args: [],
    );
  }

  /// `Paste the link here`
  String get messageRepositoryToken {
    return Intl.message(
      'Paste the link here',
      name: 'messageRepositoryToken',
      desc: '',
      args: [],
    );
  }

  /// `Give the repository a name`
  String get messageRepositoryName {
    return Intl.message(
      'Give the repository a name',
      name: 'messageRepositoryName',
      desc: '',
      args: [],
    );
  }

  /// `Repository new name`
  String get messageRepositoryNewName {
    return Intl.message(
      'Repository new name',
      name: 'messageRepositoryNewName',
      desc: '',
      args: [],
    );
  }

  /// `Access mode granted: {access}`
  String messageRepositoryAccessMode(Object access) {
    return Intl.message(
      'Access mode granted: $access',
      name: 'messageRepositoryAccessMode',
      desc: '',
      args: [access],
    );
  }

  /// `Suggested: {name}\n(tap here to use this name)`
  String messageRepositorySuggestedName(Object name) {
    return Intl.message(
      'Suggested: $name\n(tap here to use this name)',
      name: 'messageRepositorySuggestedName',
      desc: '',
      args: [name],
    );
  }

  /// `Password`
  String get messageRepositoryPassword {
    return Intl.message(
      'Password',
      name: 'messageRepositoryPassword',
      desc: '',
      args: [],
    );
  }

  /// `New password`
  String get messageRepositoryNewPassword {
    return Intl.message(
      'New password',
      name: 'messageRepositoryNewPassword',
      desc: '',
      args: [],
    );
  }

  /// `The current password`
  String get messageRepositoryCurrentPassword {
    return Intl.message(
      'The current password',
      name: 'messageRepositoryCurrentPassword',
      desc: '',
      args: [],
    );
  }

  /// `Please enter a password.`
  String get messageErrorRepositoryPasswordValidation {
    return Intl.message(
      'Please enter a password.',
      name: 'messageErrorRepositoryPasswordValidation',
      desc: '',
      args: [],
    );
  }

  /// `The passwords do not match.`
  String get messageErrorRetypePassword {
    return Intl.message(
      'The passwords do not match.',
      name: 'messageErrorRetypePassword',
      desc: '',
      args: [],
    );
  }

  /// `The new password is the same as the old password`
  String get messageErrorNewPasswordSameOldPassword {
    return Intl.message(
      'The new password is the same as the old password',
      name: 'messageErrorNewPasswordSameOldPassword',
      desc: '',
      args: [],
    );
  }

  /// `This token is invalid.`
  String get messageErrorTokenInvalid {
    return Intl.message(
      'This token is invalid.',
      name: 'messageErrorTokenInvalid',
      desc: '',
      args: [],
    );
  }

  /// `Please enter a valid token.`
  String get messageErrorTokenValidator {
    return Intl.message(
      'Please enter a valid token.',
      name: 'messageErrorTokenValidator',
      desc: '',
      args: [],
    );
  }

  /// `Please enter a token.`
  String get messageErrorTokenEmpty {
    return Intl.message(
      'Please enter a token.',
      name: 'messageErrorTokenEmpty',
      desc: '',
      args: [],
    );
  }

  /// `Folder name`
  String get messageFolderName {
    return Intl.message(
      'Folder name',
      name: 'messageFolderName',
      desc: '',
      args: [],
    );
  }

  /// `Are you sure you want to delete this folder?`
  String get messageConfirmFolderDeletion {
    return Intl.message(
      'Are you sure you want to delete this folder?',
      name: 'messageConfirmFolderDeletion',
      desc: '',
      args: [],
    );
  }

  /// `This folder is not empty.\n\nDo you still want to delete it? (this will delete all its contents)`
  String get messageConfirmNotEmptyFolderDeletion {
    return Intl.message(
      'This folder is not empty.\n\nDo you still want to delete it? (this will delete all its contents)',
      name: 'messageConfirmNotEmptyFolderDeletion',
      desc: '',
      args: [],
    );
  }

  /// `Error!`
  String get messageError {
    return Intl.message(
      'Error!',
      name: 'messageError',
      desc: '',
      args: [],
    );
  }

  /// `Ack!`
  String get messageAck {
    return Intl.message(
      'Ack!',
      name: 'messageAck',
      desc: '',
      args: [],
    );
  }

  /// `Creating the share token…`
  String get messageCreatingToken {
    return Intl.message(
      'Creating the share token…',
      name: 'messageCreatingToken',
      desc: '',
      args: [],
    );
  }

  /// `Error creating the share token.`
  String get messageErrorCreatingToken {
    return Intl.message(
      'Error creating the share token.',
      name: 'messageErrorCreatingToken',
      desc: '',
      args: [],
    );
  }

  /// `Repository token copied to the clipboard.`
  String get messageTokenCopiedToClipboard {
    return Intl.message(
      'Repository token copied to the clipboard.',
      name: 'messageTokenCopiedToClipboard',
      desc: '',
      args: [],
    );
  }

  /// `from {path}`
  String messageMoveEntryOrigin(Object path) {
    return Intl.message(
      'from $path',
      name: 'messageMoveEntryOrigin',
      desc: '',
      args: [path],
    );
  }

  /// `Are you sure you want to delete this file?`
  String get messageConfirmFileDeletion {
    return Intl.message(
      'Are you sure you want to delete this file?',
      name: 'messageConfirmFileDeletion',
      desc: '',
      args: [],
    );
  }

  /// `Are you sure you want to delete this repository?`
  String get messageConfirmRepositoryDeletion {
    return Intl.message(
      'Are you sure you want to delete this repository?',
      name: 'messageConfirmRepositoryDeletion',
      desc: '',
      args: [],
    );
  }

  /// `There is no media present.`
  String get mesageNoMediaPresent {
    return Intl.message(
      'There is no media present.',
      name: 'mesageNoMediaPresent',
      desc: '',
      args: [],
    );
  }

  /// `An entry`
  String get messageEntryTypeDefault {
    return Intl.message(
      'An entry',
      name: 'messageEntryTypeDefault',
      desc: '',
      args: [],
    );
  }

  /// `A folder`
  String get messageEntryTypeFolder {
    return Intl.message(
      'A folder',
      name: 'messageEntryTypeFolder',
      desc: '',
      args: [],
    );
  }

  /// `A file`
  String get messageEntryTypeFile {
    return Intl.message(
      'A file',
      name: 'messageEntryTypeFile',
      desc: '',
      args: [],
    );
  }

  /// `{entry} already exists.`
  String messageEntryAlreadyExist(Object entry) {
    return Intl.message(
      '$entry already exists.',
      name: 'messageEntryAlreadyExist',
      desc: '',
      args: [entry],
    );
  }

  /// `Folder deleted successfully: {name}`
  String messageFolderDeleted(Object name) {
    return Intl.message(
      'Folder deleted successfully: $name',
      name: 'messageFolderDeleted',
      desc: '',
      args: [name],
    );
  }

  /// `Press back again to exit.`
  String get messageExitOuiSync {
    return Intl.message(
      'Press back again to exit.',
      name: 'messageExitOuiSync',
      desc: '',
      args: [],
    );
  }

  /// `Initializing…`
  String get messageInitializing {
    return Intl.message(
      'Initializing…',
      name: 'messageInitializing',
      desc: '',
      args: [],
    );
  }

  /// `This repository is locked or is a blind replica.\n\nIf you have the password, unlock it and try again.`
  String get messageAddingFileToLockedRepository {
    return Intl.message(
      'This repository is locked or is a blind replica.\n\nIf you have the password, unlock it and try again.',
      name: 'messageAddingFileToLockedRepository',
      desc: '',
      args: [],
    );
  }

  /// `This repository is a read-only replica.`
  String get messageAddingFileToReadRepository {
    return Intl.message(
      'This repository is a read-only replica.',
      name: 'messageAddingFileToReadRepository',
      desc: '',
      args: [],
    );
  }

  /// `File name`
  String get messageFileName {
    return Intl.message(
      'File name',
      name: 'messageFileName',
      desc: '',
      args: [],
    );
  }

  /// `Select the location`
  String get messageSelectLocation {
    return Intl.message(
      'Select the location',
      name: 'messageSelectLocation',
      desc: '',
      args: [],
    );
  }

  /// `Save the file to this folder`
  String get messageSaveToLocation {
    return Intl.message(
      'Save the file to this folder',
      name: 'messageSaveToLocation',
      desc: '',
      args: [],
    );
  }

  /// `Ouisync`
  String get messageOuiSyncDesktopTitle {
    return Intl.message(
      'Ouisync',
      name: 'messageOuiSyncDesktopTitle',
      desc: '',
      args: [],
    );
  }

  /// `File preview is not yet available`
  String get messageFilePreviewNotAvailable {
    return Intl.message(
      'File preview is not yet available',
      name: 'messageFilePreviewNotAvailable',
      desc: '',
      args: [],
    );
  }

  /// `Ouisync is running`
  String get messageBackgroundNotificationAndroid {
    return Intl.message(
      'Ouisync is running',
      name: 'messageBackgroundNotificationAndroid',
      desc: '',
      args: [],
    );
  }

  /// `Shortly the OS will ask you for permission to execute this app in the background.\n\nThis is required in order to keep syncing while the app is not in the foreground`
  String get messageBackgroundAndroidPermissions {
    return Intl.message(
      'Shortly the OS will ask you for permission to execute this app in the background.\n\nThis is required in order to keep syncing while the app is not in the foreground',
      name: 'messageBackgroundAndroidPermissions',
      desc: '',
      args: [],
    );
  }

  /// `Select a permission to create a share link`
  String get messageSelectAccessMode {
    return Intl.message(
      'Select a permission to create a share link',
      name: 'messageSelectAccessMode',
      desc: '',
      args: [],
    );
  }

  /// `Nothing here yet!`
  String get messageNothingHereYet {
    return Intl.message(
      'Nothing here yet!',
      name: 'messageNothingHereYet',
      desc: '',
      args: [],
    );
  }

  /// `Locking all open repositories…`
  String get messageLockingAllRepos {
    return Intl.message(
      'Locking all open repositories…',
      name: 'messageLockingAllRepos',
      desc: '',
      args: [],
    );
  }

  /// `Do you want to lock all open repositories?\n\n({number} open)`
  String messageLockOpenRepos(Object number) {
    return Intl.message(
      'Do you want to lock all open repositories?\n\n($number open)',
      name: 'messageLockOpenRepos',
      desc: '',
      args: [number],
    );
  }

  /// `Share with QR Code`
  String get messageShareWithWR {
    return Intl.message(
      'Share with QR Code',
      name: 'messageShareWithWR',
      desc: '',
      args: [],
    );
  }

  /// `Scan this with your other device or share it with your peers`
  String get messageScanQROrShare {
    return Intl.message(
      'Scan this with your other device or share it with your peers',
      name: 'messageScanQROrShare',
      desc: '',
      args: [],
    );
  }

  /// `Import a repository using a QR code`
  String get messageAddRepoQR {
    return Intl.message(
      'Import a repository using a QR code',
      name: 'messageAddRepoQR',
      desc: '',
      args: [],
    );
  }

  /// `Or`
  String get messageOr {
    return Intl.message(
      'Or',
      name: 'messageOr',
      desc: '',
      args: [],
    );
  }

  /// `Import a repository using a token link`
  String get messageAddRepoLink {
    return Intl.message(
      'Import a repository using a token link',
      name: 'messageAddRepoLink',
      desc: '',
      args: [],
    );
  }

  /// `This option is not available on read-only repositories`
  String get messageActionNotAvailable {
    return Intl.message(
      'This option is not available on read-only repositories',
      name: 'messageActionNotAvailable',
      desc: '',
      args: [],
    );
  }

  /// `The permission cannot be higger than the repository current access mode: {access}`
  String messageAccessModeDisabled(Object access) {
    return Intl.message(
      'The permission cannot be higger than the repository current access mode: $access',
      name: 'messageAccessModeDisabled',
      desc: '',
      args: [access],
    );
  }

  /// `You need to select one permission to create a repository link first`
  String get messageShareActionDisabled {
    return Intl.message(
      'You need to select one permission to create a repository link first',
      name: 'messageShareActionDisabled',
      desc: '',
      args: [],
    );
  }

  /// `Changing the extension of a file can make it unusable`
  String get messageChangeExtensionAlert {
    return Intl.message(
      'Changing the extension of a file can make it unusable',
      name: 'messageChangeExtensionAlert',
      desc: '',
      args: [],
    );
  }

  /// `file`
  String get messageFile {
    return Intl.message(
      'file',
      name: 'messageFile',
      desc: '',
      args: [],
    );
  }

  /// `files`
  String get messageFiles {
    return Intl.message(
      'files',
      name: 'messageFiles',
      desc: '',
      args: [],
    );
  }

  /// `The repository deletion failed`
  String get messageRepoDeletionFailed {
    return Intl.message(
      'The repository deletion failed',
      name: 'messageRepoDeletionFailed',
      desc: '',
      args: [],
    );
  }

  /// `We could not delete the repository "{name}"`
  String messageRepoDeletionErrorDescription(Object name) {
    return Intl.message(
      'We could not delete the repository "$name"',
      name: 'messageRepoDeletionErrorDescription',
      desc: '',
      args: [name],
    );
  }

  /// `The repository is not there anymore`
  String get messageRepoMissing {
    return Intl.message(
      'The repository is not there anymore',
      name: 'messageRepoMissing',
      desc: '',
      args: [],
    );
  }

  /// `We could not find the repository "{name}" at the usual location`
  String messageRepoMissingErrorDescription(Object name) {
    return Intl.message(
      'We could not find the repository "$name" at the usual location',
      name: 'messageRepoMissingErrorDescription',
      desc: '',
      args: [name],
    );
  }

  /// `Error opening the repository`
  String get messageErrorOpeningRepo {
    return Intl.message(
      'Error opening the repository',
      name: 'messageErrorOpeningRepo',
      desc: '',
      args: [],
    );
  }

  /// `Initialization of the repository {name} failed`
  String messageErrorOpeningRepoDescription(Object name) {
    return Intl.message(
      'Initialization of the repository $name failed',
      name: 'messageErrorOpeningRepoDescription',
      desc: '',
      args: [name],
    );
  }

  /// `File is already being uploaded`
  String get messageFileIsDownloading {
    return Intl.message(
      'File is already being uploaded',
      name: 'messageFileIsDownloading',
      desc: '',
      args: [],
    );
  }

  /// `Log viewer`
  String get messageLogViewer {
    return Intl.message(
      'Log viewer',
      name: 'messageLogViewer',
      desc: '',
      args: [],
    );
  }

  /// `Log verbosity`
  String get messageVerbosity {
    return Intl.message(
      'Log verbosity',
      name: 'messageVerbosity',
      desc: '',
      args: [],
    );
  }

  /// `Only Error`
  String get messageLogLevelError {
    return Intl.message(
      'Only Error',
      name: 'messageLogLevelError',
      desc: '',
      args: [],
    );
  }

  /// `Error and Warn`
  String get messageLogLevelErrorWarn {
    return Intl.message(
      'Error and Warn',
      name: 'messageLogLevelErrorWarn',
      desc: '',
      args: [],
    );
  }

  /// `Error, Warn and Info`
  String get messageLogLevelErrorWarnInfo {
    return Intl.message(
      'Error, Warn and Info',
      name: 'messageLogLevelErrorWarnInfo',
      desc: '',
      args: [],
    );
  }

  /// `Error, Warn, Info and Debug`
  String get messageLogLevelErroWarnInfoDebug {
    return Intl.message(
      'Error, Warn, Info and Debug',
      name: 'messageLogLevelErroWarnInfoDebug',
      desc: '',
      args: [],
    );
  }

  /// `All`
  String get messageLogLevelAll {
    return Intl.message(
      'All',
      name: 'messageLogLevelAll',
      desc: '',
      args: [],
    );
  }

  /// `Save log file`
  String get messageSaveLogFile {
    return Intl.message(
      'Save log file',
      name: 'messageSaveLogFile',
      desc: '',
      args: [],
    );
  }

  /// `Error: unhandled state`
  String get messageErrorUnhandledState {
    return Intl.message(
      'Error: unhandled state',
      name: 'messageErrorUnhandledState',
      desc: '',
      args: [],
    );
  }

  /// `The password did not unlock the repository`
  String get messageUnlockRepoFailed {
    return Intl.message(
      'The password did not unlock the repository',
      name: 'messageUnlockRepoFailed',
      desc: '',
      args: [],
    );
  }

  /// `Unlocked as a {access} replica`
  String messageUnlockRepoOk(Object access) {
    return Intl.message(
      'Unlocked as a $access replica',
      name: 'messageUnlockRepoOk',
      desc: '',
      args: [access],
    );
  }

  /// `Unlock using biometrics`
  String get messageUnlockUsingBiometrics {
    return Intl.message(
      'Unlock using biometrics',
      name: 'messageUnlockUsingBiometrics',
      desc: '',
      args: [],
    );
  }

  /// `Password`
  String get messagePassword {
    return Intl.message(
      'Password',
      name: 'messagePassword',
      desc: '',
      args: [],
    );
  }

  /// `Password copied to the clipboard`
  String get messagePasswordCopiedClipboard {
    return Intl.message(
      'Password copied to the clipboard',
      name: 'messagePasswordCopiedClipboard',
      desc: '',
      args: [],
    );
  }

  /// `New password copied to the clipboard`
  String get messageNewPasswordCopiedClipboard {
    return Intl.message(
      'New password copied to the clipboard',
      name: 'messageNewPasswordCopiedClipboard',
      desc: '',
      args: [],
    );
  }

  /// `Remove biometric validation`
  String get messageRemoveBiometricValidation {
    return Intl.message(
      'Remove biometric validation',
      name: 'messageRemoveBiometricValidation',
      desc: '',
      args: [],
    );
  }

  /// `If you remove the biometric validation, once you navigate out of this screen you wont be able to see or copy the password anymore; please save it in a secure place.`
  String get messageAlertSaveCopyPassword {
    return Intl.message(
      'If you remove the biometric validation, once you navigate out of this screen you wont be able to see or copy the password anymore; please save it in a secure place.',
      name: 'messageAlertSaveCopyPassword',
      desc: '',
      args: [],
    );
  }

  /// `Are you sure you want to remove this repository biometrics?`
  String get messageRemoveBiometricsConfirmation {
    return Intl.message(
      'Are you sure you want to remove this repository biometrics?',
      name: 'messageRemoveBiometricsConfirmation',
      desc: '',
      args: [],
    );
  }

  /// `Generate password`
  String get messageGeneratePassword {
    return Intl.message(
      'Generate password',
      name: 'messageGeneratePassword',
      desc: '',
      args: [],
    );
  }

  /// `Secure using biometrics`
  String get messageSecureUsingBiometrics {
    return Intl.message(
      'Secure using biometrics',
      name: 'messageSecureUsingBiometrics',
      desc: '',
      args: [],
    );
  }

  /// `Remove biometrics`
  String get messageRemoveBiometrics {
    return Intl.message(
      'Remove biometrics',
      name: 'messageRemoveBiometrics',
      desc: '',
      args: [],
    );
  }

  /// `Remember to securely save the password; if you forget it, there is no way to retrieve it.`
  String get messageRememberSavePasswordAlert {
    return Intl.message(
      'Remember to securely save the password; if you forget it, there is no way to retrieve it.',
      name: 'messageRememberSavePasswordAlert',
      desc: '',
      args: [],
    );
  }

  /// `Biometric validation added for repository "{name}"`
  String messageBiometricValidationAdded(Object name) {
    return Intl.message(
      'Biometric validation added for repository "$name"',
      name: 'messageBiometricValidationAdded',
      desc: '',
      args: [name],
    );
  }

  /// `Biometric validation removed`
  String get messageBiometricValidationRemoved {
    return Intl.message(
      'Biometric validation removed',
      name: 'messageBiometricValidationRemoved',
      desc: '',
      args: [],
    );
  }

  /// `There was an error authenticathing using biometrics. Please try again`
  String get messageErrorAuthenticatingBiometrics {
    return Intl.message(
      'There was an error authenticathing using biometrics. Please try again',
      name: 'messageErrorAuthenticatingBiometrics',
      desc: '',
      args: [],
    );
  }

  /// `There was a problem changing the password. Please try again`
  String get messageErrorChangingPassword {
    return Intl.message(
      'There was a problem changing the password. Please try again',
      name: 'messageErrorChangingPassword',
      desc: '',
      args: [],
    );
  }

  /// `Runtime ID`
  String get messageSettingsRuntimeID {
    return Intl.message(
      'Runtime ID',
      name: 'messageSettingsRuntimeID',
      desc: '',
      args: [],
    );
  }

  /// `View`
  String get messageView {
    return Intl.message(
      'View',
      name: 'messageView',
      desc: '',
      args: [],
    );
  }

  /// `Local Discovery`
  String get messageLocalDiscovery {
    return Intl.message(
      'Local Discovery',
      name: 'messageLocalDiscovery',
      desc: '',
      args: [],
    );
  }

  /// `Sync while using mobile data`
  String get messageSyncMobileData {
    return Intl.message(
      'Sync while using mobile data',
      name: 'messageSyncMobileData',
      desc: '',
      args: [],
    );
  }

  /// `NAT type`
  String get messageNATType {
    return Intl.message(
      'NAT type',
      name: 'messageNATType',
      desc: '',
      args: [],
    );
  }

  /// `Bluetooth`
  String get messageBluetooth {
    return Intl.message(
      'Bluetooth',
      name: 'messageBluetooth',
      desc: '',
      args: [],
    );
  }

  /// `Wi-Fi`
  String get messageWiFi {
    return Intl.message(
      'Wi-Fi',
      name: 'messageWiFi',
      desc: '',
      args: [],
    );
  }

  /// `Mobile`
  String get messageMobile {
    return Intl.message(
      'Mobile',
      name: 'messageMobile',
      desc: '',
      args: [],
    );
  }

  /// `Ethernet`
  String get messageEthernet {
    return Intl.message(
      'Ethernet',
      name: 'messageEthernet',
      desc: '',
      args: [],
    );
  }

  /// `VPN`
  String get messageVPN {
    return Intl.message(
      'VPN',
      name: 'messageVPN',
      desc: '',
      args: [],
    );
  }

  /// `None`
  String get messageNone {
    return Intl.message(
      'None',
      name: 'messageNone',
      desc: '',
      args: [],
    );
  }

  /// `Peer Exchange`
  String get messagePeerExchange {
    return Intl.message(
      'Peer Exchange',
      name: 'messagePeerExchange',
      desc: '',
      args: [],
    );
  }

  /// `You have unsaved changes.\n\nDo you want to discard them?`
  String get messageUnsavedChanges {
    return Intl.message(
      'You have unsaved changes.\n\nDo you want to discard them?',
      name: 'messageUnsavedChanges',
      desc: '',
      args: [],
    );
  }

  /// `Accessing secure storage`
  String get messageAccessingSecureStorage {
    return Intl.message(
      'Accessing secure storage',
      name: 'messageAccessingSecureStorage',
      desc: '',
      args: [],
    );
  }

  /// `Do you want to save the current changes?`
  String get messageSavingChanges {
    return Intl.message(
      'Do you want to save the current changes?',
      name: 'messageSavingChanges',
      desc: '',
      args: [],
    );
  }

  /// `Adding a local password failed`
  String get messageErrorAddingSecureStorge {
    return Intl.message(
      'Adding a local password failed',
      name: 'messageErrorAddingSecureStorge',
      desc: '',
      args: [],
    );
  }

  /// `Updating the password in the secure storage failed`
  String get messageErrorUpdatingSecureStorage {
    return Intl.message(
      'Updating the password in the secure storage failed',
      name: 'messageErrorUpdatingSecureStorage',
      desc: '',
      args: [],
    );
  }

  /// `Removing the password from the secure storage failed`
  String get messageErrorRemovingSecureStorage {
    return Intl.message(
      'Removing the password from the secure storage failed',
      name: 'messageErrorRemovingSecureStorage',
      desc: '',
      args: [],
    );
  }

  /// `Adding a local password failed`
  String get messageErrorAddingLocalPassword {
    return Intl.message(
      'Adding a local password failed',
      name: 'messageErrorAddingLocalPassword',
      desc: '',
      args: [],
    );
  }

  /// `Changing local password failed`
  String get messageErrorChangingLocalPassword {
    return Intl.message(
      'Changing local password failed',
      name: 'messageErrorChangingLocalPassword',
      desc: '',
      args: [],
    );
  }

  /// `Removing the password failed`
  String get messageErrorRemovingPassword {
    return Intl.message(
      'Removing the password failed',
      name: 'messageErrorRemovingPassword',
      desc: '',
      args: [],
    );
  }

  /// `New password`
  String get messageNewPassword {
    return Intl.message(
      'New password',
      name: 'messageNewPassword',
      desc: '',
      args: [],
    );
  }

  /// `Add local password`
  String get messageAddLocalPassword {
    return Intl.message(
      'Add local password',
      name: 'messageAddLocalPassword',
      desc: '',
      args: [],
    );
  }

  /// `Change local password`
  String get messageChangeLocalPassword {
    return Intl.message(
      'Change local password',
      name: 'messageChangeLocalPassword',
      desc: '',
      args: [],
    );
  }

  /// `Remove local password`
  String get messageRemovaLocalPassword {
    return Intl.message(
      'Remove local password',
      name: 'messageRemovaLocalPassword',
      desc: '',
      args: [],
    );
  }

  /// `Validate local password`
  String get messageValidateLocalPassword {
    return Intl.message(
      'Validate local password',
      name: 'messageValidateLocalPassword',
      desc: '',
      args: [],
    );
  }

  /// `<removed>`
  String get messageRemovedInBrackets {
    return Intl.message(
      '<removed>',
      name: 'messageRemovedInBrackets',
      desc: '',
      args: [],
    );
  }

  /// `Granted`
  String get messageGranted {
    return Intl.message(
      'Granted',
      name: 'messageGranted',
      desc: '',
      args: [],
    );
  }

  /// `This permission is required`
  String get messagePermissionRequired {
    return Intl.message(
      'This permission is required',
      name: 'messagePermissionRequired',
      desc: '',
      args: [],
    );
  }

  /// `Granting this permission requires navigating to the settings:\n\n Settings > Apps & notifications`
  String get messageGrantingRequiresSettings {
    return Intl.message(
      'Granting this permission requires navigating to the settings:\n\n Settings > Apps & notifications',
      name: 'messageGrantingRequiresSettings',
      desc: '',
      args: [],
    );
  }

  /// `We need this permission to use the camera and read the QR code`
  String get messageCameraPermission {
    return Intl.message(
      'We need this permission to use the camera and read the QR code',
      name: 'messageCameraPermission',
      desc: '',
      args: [],
    );
  }

  /// `Allows the app to keep syncing in the background`
  String get messageIgnoreBatteryOptimizationsPermission {
    return Intl.message(
      'Allows the app to keep syncing in the background',
      name: 'messageIgnoreBatteryOptimizationsPermission',
      desc: '',
      args: [],
    );
  }

  /// `Needed for getting access to the files`
  String get messageStoragePermission {
    return Intl.message(
      'Needed for getting access to the files',
      name: 'messageStoragePermission',
      desc: '',
      args: [],
    );
  }

  /// `Storage`
  String get messageStorage {
    return Intl.message(
      'Storage',
      name: 'messageStorage',
      desc: '',
      args: [],
    );
  }

  /// `Camera`
  String get messageCamera {
    return Intl.message(
      'Camera',
      name: 'messageCamera',
      desc: '',
      args: [],
    );
  }

  /// `{name} already exist in this location.\n\nWhat do you want to do?`
  String messageFileAlreadyExist(Object name) {
    return Intl.message(
      '$name already exist in this location.\n\nWhat do you want to do?',
      name: 'messageFileAlreadyExist',
      desc: '',
      args: [name],
    );
  }

  /// `Replace existing file`
  String get messageReplaceExistingFile {
    return Intl.message(
      'Replace existing file',
      name: 'messageReplaceExistingFile',
      desc: '',
      args: [],
    );
  }

  /// `Keep both files`
  String get messageKeepBothFiles {
    return Intl.message(
      'Keep both files',
      name: 'messageKeepBothFiles',
      desc: '',
      args: [],
    );
  }

  /// `Frequently Asked Questions`
  String get messageFAQ {
    return Intl.message(
      'Frequently Asked Questions',
      name: 'messageFAQ',
      desc: '',
      args: [],
    );
  }

  /// `This software is built in line with our values.\n\nYou agree to abide by these principles when using Ouisync.`
  String get messageEqualitieValues {
    return Intl.message(
      'This software is built in line with our values.\n\nYou agree to abide by these principles when using Ouisync.',
      name: 'messageEqualitieValues',
      desc: '',
      args: [],
    );
  }

  /// `Copy password`
  String get popupMenuItemCopyPassword {
    return Intl.message(
      'Copy password',
      name: 'popupMenuItemCopyPassword',
      desc: '',
      args: [],
    );
  }

  /// `Change password`
  String get popupMenuItemChangePassword {
    return Intl.message(
      'Change password',
      name: 'popupMenuItemChangePassword',
      desc: '',
      args: [],
    );
  }

  /// `Repository`
  String get menuItemRepository {
    return Intl.message(
      'Repository',
      name: 'menuItemRepository',
      desc: '',
      args: [],
    );
  }

  /// `Network`
  String get menuItemNetwork {
    return Intl.message(
      'Network',
      name: 'menuItemNetwork',
      desc: '',
      args: [],
    );
  }

  /// `Logs`
  String get menuItemLogs {
    return Intl.message(
      'Logs',
      name: 'menuItemLogs',
      desc: '',
      args: [],
    );
  }

  /// `About`
  String get menuItemAbout {
    return Intl.message(
      'About',
      name: 'menuItemAbout',
      desc: '',
      args: [],
    );
  }

  /// `{name}`
  String replacementName(Object name) {
    return Intl.message(
      '$name',
      name: 'replacementName',
      desc: '',
      args: [name],
    );
  }

  /// `{path}`
  String replacementPath(Object path) {
    return Intl.message(
      '$path',
      name: 'replacementPath',
      desc: '',
      args: [path],
    );
  }

  /// `{status}`
  String replacementStatus(Object status) {
    return Intl.message(
      '$status',
      name: 'replacementStatus',
      desc: '',
      args: [status],
    );
  }

  /// `{entry}`
  String replacementEntry(Object entry) {
    return Intl.message(
      '$entry',
      name: 'replacementEntry',
      desc: '',
      args: [entry],
    );
  }

  /// `{access}`
  String replacementAccess(Object access) {
    return Intl.message(
      '$access',
      name: 'replacementAccess',
      desc: '',
      args: [access],
    );
  }

  /// `{number}`
  String replacementNumber(Object number) {
    return Intl.message(
      '$number',
      name: 'replacementNumber',
      desc: '',
      args: [number],
    );
  }

  /// `{changes}`
  String replacementChanges(Object changes) {
    return Intl.message(
      '$changes',
      name: 'replacementChanges',
      desc: '',
      args: [changes],
    );
  }

  /// `SYNCED`
  String get statusSync {
    return Intl.message(
      'SYNCED',
      name: 'statusSync',
      desc: '',
      args: [],
    );
  }

  /// `Unspecified`
  String get statusUnspecified {
    return Intl.message(
      'Unspecified',
      name: 'statusUnspecified',
      desc: '',
      args: [],
    );
  }

  /// `Information`
  String get iconInformation {
    return Intl.message(
      'Information',
      name: 'iconInformation',
      desc: '',
      args: [],
    );
  }

  /// `Download`
  String get iconDownload {
    return Intl.message(
      'Download',
      name: 'iconDownload',
      desc: '',
      args: [],
    );
  }

  /// `Preview`
  String get iconPreview {
    return Intl.message(
      'Preview',
      name: 'iconPreview',
      desc: '',
      args: [],
    );
  }

  /// `Share`
  String get iconShare {
    return Intl.message(
      'Share',
      name: 'iconShare',
      desc: '',
      args: [],
    );
  }

  /// `Rename`
  String get iconRename {
    return Intl.message(
      'Rename',
      name: 'iconRename',
      desc: '',
      args: [],
    );
  }

  /// `Move`
  String get iconMove {
    return Intl.message(
      'Move',
      name: 'iconMove',
      desc: '',
      args: [],
    );
  }

  /// `Delete`
  String get iconDelete {
    return Intl.message(
      'Delete',
      name: 'iconDelete',
      desc: '',
      args: [],
    );
  }

  /// `Create a new repository`
  String get iconCreateRepository {
    return Intl.message(
      'Create a new repository',
      name: 'iconCreateRepository',
      desc: '',
      args: [],
    );
  }

  /// `Import a repository`
  String get iconAddExistingRepository {
    return Intl.message(
      'Import a repository',
      name: 'iconAddExistingRepository',
      desc: '',
      args: [],
    );
  }

  /// `Access Mode`
  String get iconAccessMode {
    return Intl.message(
      'Access Mode',
      name: 'iconAccessMode',
      desc: '',
      args: [],
    );
  }

  /// `Share this with your peer`
  String get iconShareTokenWithPeer {
    return Intl.message(
      'Share this with your peer',
      name: 'iconShareTokenWithPeer',
      desc: '',
      args: [],
    );
  }

  /// `Create Repository`
  String get actionCreateRepository {
    return Intl.message(
      'Create Repository',
      name: 'actionCreateRepository',
      desc: '',
      args: [],
    );
  }

  /// `Import a Repository`
  String get actionAddRepository {
    return Intl.message(
      'Import a Repository',
      name: 'actionAddRepository',
      desc: '',
      args: [],
    );
  }

  /// `Import Repository`
  String get actionAddRepositoryWithToken {
    return Intl.message(
      'Import Repository',
      name: 'actionAddRepositoryWithToken',
      desc: '',
      args: [],
    );
  }

  /// `Reload`
  String get actionReloadContents {
    return Intl.message(
      'Reload',
      name: 'actionReloadContents',
      desc: '',
      args: [],
    );
  }

  /// `Create repository`
  String get actionNewRepo {
    return Intl.message(
      'Create repository',
      name: 'actionNewRepo',
      desc: '',
      args: [],
    );
  }

  /// `Import repository`
  String get actionImportRepo {
    return Intl.message(
      'Import repository',
      name: 'actionImportRepo',
      desc: '',
      args: [],
    );
  }

  /// `Reload repository`
  String get actionReloadRepo {
    return Intl.message(
      'Reload repository',
      name: 'actionReloadRepo',
      desc: '',
      args: [],
    );
  }

  /// `Remove repository`
  String get actionRemoveRepo {
    return Intl.message(
      'Remove repository',
      name: 'actionRemoveRepo',
      desc: '',
      args: [],
    );
  }

  /// `Folder`
  String get actionNewFolder {
    return Intl.message(
      'Folder',
      name: 'actionNewFolder',
      desc: '',
      args: [],
    );
  }

  /// `File`
  String get actionNewFile {
    return Intl.message(
      'File',
      name: 'actionNewFile',
      desc: '',
      args: [],
    );
  }

  /// `Create`
  String get actionCreate {
    return Intl.message(
      'Create',
      name: 'actionCreate',
      desc: '',
      args: [],
    );
  }

  /// `Cancel`
  String get actionCancel {
    return Intl.message(
      'Cancel',
      name: 'actionCancel',
      desc: '',
      args: [],
    );
  }

  /// `Delete`
  String get actionDelete {
    return Intl.message(
      'Delete',
      name: 'actionDelete',
      desc: '',
      args: [],
    );
  }

  /// `Move`
  String get actionMove {
    return Intl.message(
      'Move',
      name: 'actionMove',
      desc: '',
      args: [],
    );
  }

  /// `Save`
  String get actionSave {
    return Intl.message(
      'Save',
      name: 'actionSave',
      desc: '',
      args: [],
    );
  }

  /// `Unlock`
  String get actionUnlock {
    return Intl.message(
      'Unlock',
      name: 'actionUnlock',
      desc: '',
      args: [],
    );
  }

  /// `Retry`
  String get actionRetry {
    return Intl.message(
      'Retry',
      name: 'actionRetry',
      desc: '',
      args: [],
    );
  }

  /// `Share`
  String get actionShare {
    return Intl.message(
      'Share',
      name: 'actionShare',
      desc: '',
      args: [],
    );
  }

  /// `Rename`
  String get actionRename {
    return Intl.message(
      'Rename',
      name: 'actionRename',
      desc: '',
      args: [],
    );
  }

  /// `Accept`
  String get actionAccept {
    return Intl.message(
      'Accept',
      name: 'actionAccept',
      desc: '',
      args: [],
    );
  }

  /// `Delete folder`
  String get actionDeleteFolder {
    return Intl.message(
      'Delete folder',
      name: 'actionDeleteFolder',
      desc: '',
      args: [],
    );
  }

  /// `Preview file`
  String get actionPreviewFile {
    return Intl.message(
      'Preview file',
      name: 'actionPreviewFile',
      desc: '',
      args: [],
    );
  }

  /// `Share file`
  String get actionShareFile {
    return Intl.message(
      'Share file',
      name: 'actionShareFile',
      desc: '',
      args: [],
    );
  }

  /// `Delete file`
  String get actionDeleteFile {
    return Intl.message(
      'Delete file',
      name: 'actionDeleteFile',
      desc: '',
      args: [],
    );
  }

  /// `Edit name`
  String get actionEditRepositoryName {
    return Intl.message(
      'Edit name',
      name: 'actionEditRepositoryName',
      desc: '',
      args: [],
    );
  }

  /// `Delete repository`
  String get actionDeleteRepository {
    return Intl.message(
      'Delete repository',
      name: 'actionDeleteRepository',
      desc: '',
      args: [],
    );
  }

  /// `Show`
  String get actionShow {
    return Intl.message(
      'Show',
      name: 'actionShow',
      desc: '',
      args: [],
    );
  }

  /// `Hide`
  String get actionHide {
    return Intl.message(
      'Hide',
      name: 'actionHide',
      desc: '',
      args: [],
    );
  }

  /// `Exit`
  String get actionExit {
    return Intl.message(
      'Exit',
      name: 'actionExit',
      desc: '',
      args: [],
    );
  }

  /// `OK`
  String get actionOK {
    return Intl.message(
      'OK',
      name: 'actionOK',
      desc: '',
      args: [],
    );
  }

  /// `Scan a QR code`
  String get actionScanQR {
    return Intl.message(
      'Scan a QR code',
      name: 'actionScanQR',
      desc: '',
      args: [],
    );
  }

  /// `ACCEPT`
  String get actionAcceptCapital {
    return Intl.message(
      'ACCEPT',
      name: 'actionAcceptCapital',
      desc: '',
      args: [],
    );
  }

  /// `CANCEL`
  String get actionCancelCapital {
    return Intl.message(
      'CANCEL',
      name: 'actionCancelCapital',
      desc: '',
      args: [],
    );
  }

  /// `HIDE`
  String get actionHideCapital {
    return Intl.message(
      'HIDE',
      name: 'actionHideCapital',
      desc: '',
      args: [],
    );
  }

  /// `CLOSE`
  String get actionCloseCapital {
    return Intl.message(
      'CLOSE',
      name: 'actionCloseCapital',
      desc: '',
      args: [],
    );
  }

  /// `DELETE`
  String get actionDeleteCapital {
    return Intl.message(
      'DELETE',
      name: 'actionDeleteCapital',
      desc: '',
      args: [],
    );
  }

  /// `LOCK`
  String get actionLockCapital {
    return Intl.message(
      'LOCK',
      name: 'actionLockCapital',
      desc: '',
      args: [],
    );
  }

  /// `Remove`
  String get actionRemove {
    return Intl.message(
      'Remove',
      name: 'actionRemove',
      desc: '',
      args: [],
    );
  }

  /// `Discard`
  String get actionDiscard {
    return Intl.message(
      'Discard',
      name: 'actionDiscard',
      desc: '',
      args: [],
    );
  }

  /// `Clear`
  String get actionClear {
    return Intl.message(
      'Clear',
      name: 'actionClear',
      desc: '',
      args: [],
    );
  }

  /// `Save changes`
  String get actionSaveChanges {
    return Intl.message(
      'Save changes',
      name: 'actionSaveChanges',
      desc: '',
      args: [],
    );
  }

  /// `Go to settings`
  String get actionGoToSettings {
    return Intl.message(
      'Go to settings',
      name: 'actionGoToSettings',
      desc: '',
      args: [],
    );
  }

  /// `Undo`
  String get actionUndo {
    return Intl.message(
      'Undo',
      name: 'actionUndo',
      desc: '',
      args: [],
    );
  }

  /// `Back`
  String get actionBack {
    return Intl.message(
      'Back',
      name: 'actionBack',
      desc: '',
      args: [],
    );
  }

  /// `Import`
  String get actionImport {
    return Intl.message(
      'Import',
      name: 'actionImport',
      desc: '',
      args: [],
    );
  }

  /// `Yes`
  String get actionYes {
    return Intl.message(
      'Yes',
      name: 'actionYes',
      desc: '',
      args: [],
    );
  }

  /// `No`
  String get actionNo {
    return Intl.message(
      'No',
      name: 'actionNo',
      desc: '',
      args: [],
    );
  }
}

class AppLocalizationDelegate extends LocalizationsDelegate<S> {
  const AppLocalizationDelegate();

  List<Locale> get supportedLocales {
    return const <Locale>[
      Locale.fromSubtags(languageCode: 'en'),
      Locale.fromSubtags(languageCode: 'es'),
      Locale.fromSubtags(languageCode: 'fa'),
      Locale.fromSubtags(languageCode: 'fr'),
      Locale.fromSubtags(languageCode: 'my'),
      Locale.fromSubtags(languageCode: 'ru'),
      Locale.fromSubtags(languageCode: 'uk'),
    ];
  }

  @override
  bool isSupported(Locale locale) => _isSupported(locale);
  @override
  Future<S> load(Locale locale) => S.load(locale);
  @override
  bool shouldReload(AppLocalizationDelegate old) => false;

  bool _isSupported(Locale locale) {
    for (var supportedLocale in supportedLocales) {
      if (supportedLocale.languageCode == locale.languageCode) {
        return true;
      }
    }
    return false;
  }
}<|MERGE_RESOLUTION|>--- conflicted
+++ resolved
@@ -466,8 +466,6 @@
       'Issue tracker',
       name: 'titleIssueTracker',
       desc: 'link to github issue tracker in setting/about',
-<<<<<<< HEAD
-=======
       args: [],
     );
   }
@@ -478,7 +476,6 @@
       'Our values',
       name: 'titleOurValues',
       desc: '',
->>>>>>> 50bc51bf
       args: [],
     );
   }
