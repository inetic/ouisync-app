--- conflicted
+++ resolved
@@ -52,12 +52,8 @@
   flutter_localizations:
     sdk: flutter
   flutter_loggy: ^2.0.1
-<<<<<<< HEAD
   flutter_password_strength: ^0.1.6
-  intl: ^0.17.0
-=======
   intl: ^0.18.0
->>>>>>> 4c38ef38
   lecle_downloads_path_provider: ^0.0.2+6
   local_auth: ^2.1.2
   loggy: ^2.0.1+1
