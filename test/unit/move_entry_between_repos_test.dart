--- conflicted
+++ resolved
@@ -33,14 +33,7 @@
     final locationOther =
         RepoLocation.fromDbPath(p.join(dir.path, "store2.db"));
 
-<<<<<<< HEAD
     session = await Session.create(configPath: dir.path);
-=======
-    session = await Session.create(
-      socketPath: '${dir.path}/sock',
-      configPath: dir.path,
-    );
->>>>>>> aaa3a701
 
     originRepo = await Repository.create(
       session,
@@ -57,11 +50,7 @@
     );
 
     PathProviderPlatform.instance = FakePathProviderPlatform(dir);
-<<<<<<< HEAD
-    nativeChannels = FakeNativeChannels();
-=======
     nativeChannels = NativeChannels();
->>>>>>> aaa3a701
 
     FlutterSecureStorage.setMockInitialValues({});
     SharedPreferences.setMockInitialValues({});
