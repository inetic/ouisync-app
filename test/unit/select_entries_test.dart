import 'dart:convert';

import 'package:flutter_secure_storage/flutter_secure_storage.dart';
import 'package:flutter_test/flutter_test.dart';
import 'package:ouisync_app/app/models/folder.dart';
import 'package:ouisync_app/app/utils/utils.dart' show CacheServers;
import 'package:ouisync/ouisync.dart';
import 'package:ouisync_app/app/utils/repo_path.dart' as p;
import 'package:ouisync_app/app/cubits/cubits.dart'
    show EntryBottomSheetCubit, EntrySelectionCubit, NavigationCubit, RepoCubit;
import 'package:shared_preferences/shared_preferences.dart';

import '../utils.dart';

void main() {
  TestWidgetsFlutterBinding.ensureInitialized();

  late TestDependencies deps;
  late Repository repo;

  late RepoCubit repoCubit;

  late NavigationCubit navigationCubit;
  late EntrySelectionCubit entrySelectionCubit;
  late EntryBottomSheetCubit bottomSheetCubit;

  setUp(() async {
    deps = await TestDependencies.create();

    repo = await Repository.create(
      deps.session,
      path: 'repo',
      readSecret: null,
      writeSecret: null,
    );

    FlutterSecureStorage.setMockInitialValues({});
    SharedPreferences.setMockInitialValues({});
    navigationCubit = NavigationCubit();
    entrySelectionCubit = EntrySelectionCubit();
    bottomSheetCubit = EntryBottomSheetCubit();

    repoCubit = await RepoCubit.create(
      nativeChannels: deps.nativeChannels,
      repo: repo,
      session: deps.session,
      navigation: navigationCubit,
      entrySelection: entrySelectionCubit,
      bottomSheet: bottomSheetCubit,
      cacheServers: CacheServers.disabled,
    );

    // Create 1 nested folder
    {
      await Directory.create(repo, '/folder1');
    }

    // Create files
    {
      final file1 = await File.create(repo, '/file1.txt');
      await file1.write(0, utf8.encode("123"));
      await file1.close();

      final folder1file2 = await File.create(repo, '/folder1/file2.txt');
      await folder1file2.write(0, utf8.encode("123"));
      await folder1file2.close();

<<<<<<< HEAD
      final rootContents = await Directory.read(repo, '/');
      expect(rootContents, hasLength(1));

      final folder1Contents = await Directory.read(repo, 'folder1');
      expect(folder1Contents, hasLength(5));

      final folder2Contents = await Directory.read(repo, 'folder1/folder2');
      expect(folder2Contents, hasLength(4));
=======
      final rootContents = await Directory.open(repo, '/');
      expect(rootContents, hasLength(2));

      final folder1Contents = await Directory.open(repo, 'folder1');
      expect(folder1Contents, hasLength(1));
>>>>>>> af7cdb08
    }
  });

  tearDown(() async {
    await repo.close();
    await deps.dispose();
  });

  test('Only entries with the same parent are selected', () async {
    final repoInfoHash = await repo.infoHash;

    final file1 = FileEntry(path: '/file1.txt', size: 0);
    final file5 = FileEntry(path: '/folder1/file2.txt', size: 0);

    // Select file in folder1 & folder2, only select files in folder1

    await repoCubit.startEntriesSelection();

    await repoCubit.entrySelectionCubit.selectEntry(repoInfoHash, file1);
    await repoCubit.entrySelectionCubit.selectEntry(repoInfoHash, file5);

    final selectedEntries = repoCubit.entrySelectionCubit.entries;

    // Expect 1 selected: /file1.txt
    expect(selectedEntries, hasLength(1));

    // Expect selected: /file1.txt: false
    expect(selectedEntries, equals([file1]));

    await repoCubit.entrySelectionCubit.endSelection();

    final noSelectedEntries = repoCubit.entrySelectionCubit.entries.length;
    expect(noSelectedEntries, equals(0));
  });

  test('Select an entry before starting selection does nothing', () async {
    final repoInfoHash = await repo.infoHash;

    final file1 = FileEntry(path: '/file1.txt', size: 0);

    // Try to select entries without starting selection in the repoCubit
    // does not select any entry

    await repoCubit.entrySelectionCubit.selectEntry(repoInfoHash, file1);

    final selectedEntries = repoCubit.entrySelectionCubit.entries;

    // Expect 0 selected
    expect(selectedEntries, hasLength(0));
  });
}<|MERGE_RESOLUTION|>--- conflicted
+++ resolved
@@ -65,22 +65,11 @@
       await folder1file2.write(0, utf8.encode("123"));
       await folder1file2.close();
 
-<<<<<<< HEAD
       final rootContents = await Directory.read(repo, '/');
-      expect(rootContents, hasLength(1));
+      expect(rootContents, hasLength(2));
 
       final folder1Contents = await Directory.read(repo, 'folder1');
-      expect(folder1Contents, hasLength(5));
-
-      final folder2Contents = await Directory.read(repo, 'folder1/folder2');
-      expect(folder2Contents, hasLength(4));
-=======
-      final rootContents = await Directory.open(repo, '/');
-      expect(rootContents, hasLength(2));
-
-      final folder1Contents = await Directory.open(repo, 'folder1');
       expect(folder1Contents, hasLength(1));
->>>>>>> af7cdb08
     }
   });
 
