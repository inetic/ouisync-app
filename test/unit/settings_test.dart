import 'package:flutter_test/flutter_test.dart';
import 'package:ouisync_app/app/models/auth_mode.dart';
import 'package:ouisync_app/app/utils/utils.dart';
import 'package:ouisync_app/app/utils/settings/v0/v0.dart' as v0;
import 'package:ouisync_app/app/utils/settings/v1.dart' as v1;
import 'package:ouisync_app/app/models/repo_location.dart';
<<<<<<< HEAD
import 'package:ouisync/ouisync.dart' show Repository, Session;
=======
import 'package:ouisync/ouisync.dart' show Repository, Session, logInit;
>>>>>>> aaa3a701
import 'package:path_provider/path_provider.dart';
import 'package:path/path.dart';
import 'package:shared_preferences/shared_preferences.dart';
import 'package:flutter_secure_storage/flutter_secure_storage.dart';

// Run with `flutter test test/settings_test.dart`.
void main() {
  logInit();

  test('settings migration v0 to v1', () async {
    SharedPreferences.setMockInitialValues({});
    FlutterSecureStorage.setMockInitialValues({});

    final prefs = await SharedPreferences.getInstance();
    expect(prefs.getKeys().isEmpty, true);

    final baseDir = await getApplicationSupportDirectory();
    await baseDir.create(recursive: true);

    final fooPath = join(baseDir.path, 'foo.db');
    final barPath = join(baseDir.path, 'bar.db');

    final s0 = await v0.Settings.init(prefs);

    await s0.setEqualitieValues(true);
    await s0.setShowOnboarding(false);
    await s0.setLaunchAtStartup(true);
    await s0.setSyncOnMobileEnabled(true);
    await s0.setHighestSeenProtocolNumber(1);
    await s0.addRepo(
      RepoLocation.fromDbPath(fooPath),
      databaseId: '123',
      authenticationMode: v0.AuthMode.manual,
    );
    await s0.setDefaultRepo('foo');

<<<<<<< HEAD
    final session = await Session.create(configPath: join(baseDir.path, 'config'));
=======
    final session = await Session.create(
      socketPath: join(baseDir.path, 'sock'),
      configPath: join(baseDir.path, 'config'),
    );
>>>>>>> aaa3a701

    await Repository.create(
      session,
      path: fooPath,
      readSecret: null,
      writeSecret: null,
    );

    final s1 = await loadAndMigrateSettings(session);

    await prefs.reload();

    // In version 1 we only expect the "settings" value to be present.
    expect(prefs.getKeys().length, 1);
    expect(s1.repos, unorderedEquals([RepoLocation.fromDbPath(fooPath)]));

    // The auth mode should have been transferred to the repo metadata
    final repo = await Repository.open(session, path: fooPath);
    expect(await repo.getAuthMode(), isA<AuthModeBlindOrManual>());

    await s1.setRepoLocation(
      DatabaseId("234"),
      RepoLocation.fromDbPath(barPath),
    );

    expect(
      s1.repos,
      unorderedEquals([
        RepoLocation.fromDbPath(fooPath),
        RepoLocation.fromDbPath(barPath),
      ]),
    );
  });

  test('settings migration v1 to v2', () async {
    SharedPreferences.setMockInitialValues({});
    FlutterSecureStorage.setMockInitialValues({});

    final prefs = await SharedPreferences.getInstance();
    expect(prefs.getKeys().isEmpty, true);

    final baseDir = await getApplicationSupportDirectory();
    await baseDir.create(recursive: true);

    final fooPath = join(baseDir.path, 'foo.db');
    final barPath = join(baseDir.path, 'bar.db');

    final masterKey = MasterKey.random();
    final s1 = await v1.Settings.init(masterKey);

    final repoLocation = RepoLocation.fromDbPath(fooPath);

    await s1.setEqualitieValues(true);
    await s1.setShowOnboarding(false);
    await s1.setSyncOnMobileEnabled(true);
    await s1.setHighestSeenProtocolNumber(1);
    await s1.setRepoLocation(DatabaseId('123'), repoLocation);
    await s1.setDefaultRepo(repoLocation);

    final session = await Session.create(
<<<<<<< HEAD
=======
      socketPath: join(baseDir.path, 'sock'),
>>>>>>> aaa3a701
      configPath: join(baseDir.path, 'config'),
    );

    await Repository.create(
      session,
      path: fooPath,
      readSecret: null,
      writeSecret: null,
    );

    final s2 = await loadAndMigrateSettings(session);

    expect(s2.getSyncOnMobileEnabled(), false);

    await prefs.reload();

    // In version 1 we only expect the "settings" value to be present.
    expect(prefs.getKeys().length, 1);
    expect(s2.repos, unorderedEquals([RepoLocation.fromDbPath(fooPath)]));

    // The auth mode should have been transfered to the repo metadata
    final repo = await Repository.open(session, path: fooPath);
    expect(await repo.getAuthMode(), isA<AuthModeBlindOrManual>());

    await s2.setRepoLocation(
      DatabaseId("234"),
      RepoLocation.fromDbPath(barPath),
    );

    expect(
      s2.repos,
      unorderedEquals([
        RepoLocation.fromDbPath(fooPath),
        RepoLocation.fromDbPath(barPath),
      ]),
    );
  });

  test('master key', () async {
    FlutterSecureStorage.setMockInitialValues({});

    final key = await MasterKey.init();

    final encrypted = await key.encrypt("foobar");
    final decrypted = await key.decrypt(encrypted);

    expect(decrypted, "foobar");
  });

  //
  // It sometimes happens that crypto libraries change default parameters in
  // their encryption algorithms which would make the master key unusable. So
  // check here if what we could encrypt in previous version can still be
  // decrypted.
  //
  // !!!!!!!!!!!!!!!!!!!!!!!!!!!!!!!!!!!!!!!!!!!!!!!!!!!!!!!!!!!!!!!!!!!!!!!
  // !!!! If this test fails, we need to implement settings migrations, !!!!
  // !!!! not just change the test.                                     !!!!
  // !!!!!!!!!!!!!!!!!!!!!!!!!!!!!!!!!!!!!!!!!!!!!!!!!!!!!!!!!!!!!!!!!!!!!!!
  //
  test('compatible encryption', () async {
    final teststring = "foobar";

    ////Use this commented code if you need to generate new values.
    //{
    //  final rawKey = MasterKey.generateKey();
    //  print("key: $rawKey");
    //  final key = MasterKey.initWithKey(rawKey);
    //  final encrypted = await key.encrypt(teststring);
    //  print("encrypted: $encrypted");
    //}

    final key =
        MasterKey.initWithKey("eZcpF/CdFblXXhFP4LHk49lGtDEY4c1Gn/qQKBU0QmA=");

    final encrypted = "cKMbibnjHsni8olld2sUXjxNsAroR/DOKNj3rUOOrFtUrA==";

    expect(await key.decrypt(encrypted), teststring);
  });
}<|MERGE_RESOLUTION|>--- conflicted
+++ resolved
@@ -4,11 +4,7 @@
 import 'package:ouisync_app/app/utils/settings/v0/v0.dart' as v0;
 import 'package:ouisync_app/app/utils/settings/v1.dart' as v1;
 import 'package:ouisync_app/app/models/repo_location.dart';
-<<<<<<< HEAD
-import 'package:ouisync/ouisync.dart' show Repository, Session;
-=======
 import 'package:ouisync/ouisync.dart' show Repository, Session, logInit;
->>>>>>> aaa3a701
 import 'package:path_provider/path_provider.dart';
 import 'package:path/path.dart';
 import 'package:shared_preferences/shared_preferences.dart';
@@ -45,14 +41,7 @@
     );
     await s0.setDefaultRepo('foo');
 
-<<<<<<< HEAD
     final session = await Session.create(configPath: join(baseDir.path, 'config'));
-=======
-    final session = await Session.create(
-      socketPath: join(baseDir.path, 'sock'),
-      configPath: join(baseDir.path, 'config'),
-    );
->>>>>>> aaa3a701
 
     await Repository.create(
       session,
@@ -112,13 +101,7 @@
     await s1.setRepoLocation(DatabaseId('123'), repoLocation);
     await s1.setDefaultRepo(repoLocation);
 
-    final session = await Session.create(
-<<<<<<< HEAD
-=======
-      socketPath: join(baseDir.path, 'sock'),
->>>>>>> aaa3a701
-      configPath: join(baseDir.path, 'config'),
-    );
+    final session = await Session.create(configPath: join(baseDir.path, 'config'));
 
     await Repository.create(
       session,
